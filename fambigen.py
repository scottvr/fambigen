# fambigen.py 
#
# This script generates ambigram glyphs from character pairs (taken from a specified TTF i
# or WOFF) using various strategies and can compose them into a single image based on 
# input words.

import svgwrite
import math
import os
import io
import numpy as np
import traceback
import string
import argparse
from PIL import Image, ImageDraw
from skimage.morphology import skeletonize, binary_opening, binary_closing, binary_dilation
from skimage.measure import find_contours, approximate_polygon
from fontTools.ttLib import TTFont
from fontTools.pens.basePen import BasePen
from fontTools.pens.svgPathPen import SVGPathPen
from fontTools.pens.transformPen import TransformPen
from fontPens.flattenPen import FlattenPen
from fontTools.misc.transform import Transform
from pathops import Path as SkiaPath, union, difference, xor, intersection
from scipy.ndimage import rotate
from cairosvg import svg2png

import faulthandler

# --- Pen for Path Extraction ---

class SkiaPathPen(BasePen):
    """A pen to convert glyph outlines into a skia-pathops Path object."""
    def __init__(self, glyphSet=None):
        super().__init__(glyphSet)
        self.path = SkiaPath()

    def _moveTo(self, p):
        self.path.moveTo(p[0], p[1])

    def _lineTo(self, p):
        self.path.lineTo(p[0], p[1])

    def _curveToOne(self, p1, p2, p3):
        self.path.cubicTo(p1[0], p1[1], p2[0], p2[1], p3[0], p3[1])

    def _qCurveToOne(self, p1, p2):
        self.path.quadTo(p1[0], p1[1], p2[0], p2[1])

    def _closePath(self):
        self.path.close()

def create_rect_path(bounds_tuple):
    """Creates a rectangular SkiaPath from a (left, top, right, bottom) tuple."""
    left, top, right, bottom = bounds_tuple
    rect_path = SkiaPath()
    rect_path.moveTo(left, top)
    rect_path.lineTo(right, top)
    rect_path.lineTo(right, bottom)
    rect_path.lineTo(left, bottom)
    rect_path.close()
    return rect_path

def align_using_centroid(path1_raw, path2_rotated, pair=""):
    """Aligns two paths by their geometric centroids and returns the union."""
    print("  -> Using Centroid Alignment")
    
    bounds1 = path1_raw.bounds
    bounds2 = path2_rotated.bounds
    if not bounds1 or not bounds2: return None
        
    cx1 = (bounds1[0] + bounds1[2]) / 2
    cy1 = (bounds1[1] + bounds1[3]) / 2
    cx2 = (bounds2[0] + bounds2[2]) / 2
    cy2 = (bounds2[1] + bounds2[3]) / 2

    transform1 = Transform().translate(-cx1, -cy1)
    transform2 = Transform().translate(-cx2, -cy2)

    pen1_aligned = SkiaPathPen()
    pen2_aligned = SkiaPathPen()
    path1_raw.draw(TransformPen(pen1_aligned, transform1))
    path2_rotated.draw(TransformPen(pen2_aligned, transform2))
    
    result_pen = SkiaPathPen()
    union([pen1_aligned.path, pen2_aligned.path], result_pen)
    return result_pen.path

def align_using_principal_axis(path1_raw, path2_rotated, pair=""):
    """Aligns two paths by their principal axes and returns the union."""
    print("  -> Using Principal Axis Alignment")

    def get_axis_transform_from_path(path):
        points = [p for verb, pts in path for p in pts]
        if len(points) < 2: return Transform()
        
        bounds = path.bounds
        if not bounds: return Transform()
        cx = (bounds[0] + bounds[2]) / 2
        cy = (bounds[1] + bounds[3]) / 2

        coords = np.array(points)
        pca_center = np.mean(coords, axis=0) 
        cov = np.cov(coords - pca_center, rowvar=False)
        _, eigenvectors = np.linalg.eigh(cov)
        principal_axis = eigenvectors[:, -1]
        angle = np.arctan2(principal_axis[1], principal_axis[0])
        
        return Transform().translate(-cx, -cy).rotate(-angle)

    try:
        transform1 = get_axis_transform_from_path(path1_raw)
        transform2 = get_axis_transform_from_path(path2_rotated)

        pen1_aligned = SkiaPathPen()
        pen2_aligned = SkiaPathPen()
        path1_raw.draw(TransformPen(pen1_aligned, transform1))
        path2_rotated.draw(TransformPen(pen2_aligned, transform2))
        
        result_pen = SkiaPathPen()
        union([pen1_aligned.path, pen2_aligned.path], result_pen)
        return result_pen.path
    except (np.linalg.LinAlgError, ValueError):
        print("  -> Warning: Could not compute principal axis. Falling back to centroid.")
        return align_using_centroid(path1_raw, path2_rotated, glyph_set)

def calculate_path_area(path, canvas_size=256):
    """Calculates the approximate area of a SkiaPath by rasterizing and filling it."""
    if not path or not path.bounds:
        return 0
    
    bounds = path.bounds
    # Prevent division by zero for paths with no width or height
    path_width = bounds[2] - bounds[0]
    path_height = bounds[3] - bounds[1]
    if path_width <= 0 or path_height <= 0:
        return 0

    # Scale the path to fit within the canvas for consistent area measurement
    padding = canvas_size * 0.05 # 5% padding
    usable_size = canvas_size - 2 * padding
    scale = usable_size / max(path_width, path_height)
    transform = Transform().translate(-bounds[0], -bounds[1]).translate(padding, padding).scale(scale)
    
    render_pen = SkiaPathPen()
    path.draw(TransformPen(render_pen, transform))
    
    img = Image.new("1", (canvas_size, canvas_size), 0)
    draw = ImageDraw.Draw(img)
    
    # Use the existing contour-building logic to draw a filled polygon
    contours, current_contour = [], []
    for verb, pts in render_pen.path:
        if verb == "moveTo":
            if current_contour: contours.append(current_contour)
            current_contour = list(pts)
        else:
            current_contour.extend(pts)
    if current_contour: contours.append(current_contour)

    for contour in contours:
        flat_contour = [coord for point in contour for coord in point]
        if len(flat_contour) >= 6: # Need at least 3 points for a polygon
             draw.polygon(flat_contour, fill=1)

    # The "area" is the sum of all white pixels
    return np.sum(np.array(img))

def align_using_iterative_registration(path1_raw, path2_rotated, pair=""):
    """
    Aligns two paths by iteratively searching for the translation that
    maximizes the area of their intersection, then returns their union.
    """
    print("  -> Using Iterative Shape Registration")

    # 1. Get initial bounds and check for validity
    bounds1 = path1_raw.bounds
    bounds2 = path2_rotated.bounds
    if not bounds1 or not bounds2: return None
        
    # 2. Set up the reference path (path1) centered at the origin
    cx1, cy1 = (bounds1[0] + bounds1[2]) / 2, (bounds1[1] + bounds1[3]) / 2
    center_transform1 = Transform().translate(-cx1, -cy1)
    pen1_centered = SkiaPathPen()
    path1_raw.draw(TransformPen(pen1_centered, center_transform1))
    path1_centered = pen1_centered.path

    # 3. Perform an iterative search to find the best alignment for path2
    best_overlap = -1.0
    best_transform_for_path2 = None
    cx2, cy2 = (bounds2[0] + bounds2[2]) / 2, (bounds2[1] + bounds2[3]) / 2

    # Define search parameters based on the glyph's size for robustness.
    max_dim = max(bounds1[2] - bounds1[0], bounds1[3] - bounds1[1], bounds2[2] - bounds2[0], bounds2[3] - bounds2[1])
    search_range = int(max_dim * 0.1)
    num_steps_in_radius = 20 
    step = max(2, int(search_range / num_steps_in_radius))

    print(f"  -> Searching in a {search_range*2}x{search_range*2} unit area with a step of {step}...")
    for dx in range(-search_range, search_range + 1, step):
        for dy in range(-search_range, search_range + 1, step):
            # The current transform for path2 is:
            # 1. Move its original centroid to the origin (like path1)
            # 2. Apply the iterative offset (dx, dy) to search for a better fit
            current_transform = Transform().translate(-cx2 + dx, -cy2 + dy)
            
            path2_temp_pen = SkiaPathPen()
            path2_rotated.draw(TransformPen(path2_temp_pen, current_transform))
            path2_transformed = path2_temp_pen.path

            # Calculate the area of the intersection
            intersection_pen = SkiaPathPen()
            intersection((path1_centered,), (path2_transformed,), intersection_pen)
            overlap_area = calculate_path_area(intersection_pen.path)

            # If this is the best overlap so far, store it
            if overlap_area > best_overlap:
                best_overlap = overlap_area
                best_transform_for_path2 = current_transform
    
    # If no overlap was ever found, fall back to the simple centroid method
    if best_transform_for_path2 is None:
        print("  -> Warning: Iterative registration failed to find an overlap. Falling back to centroid.")
        return align_using_centroid(path1_raw, path2_rotated, pair)

    print(f"  -> Best overlap found with score: {best_overlap:.2f}")

    # 4. Apply the best found transform to path2
    pen2_final_aligned = SkiaPathPen()
    path2_rotated.draw(TransformPen(pen2_final_aligned, best_transform_for_path2))

    # 5. Union the centered path1 and the optimally aligned path2
    result_pen = SkiaPathPen()
    union([path1_centered, pen2_final_aligned.path], result_pen)
    return result_pen.path

def get_vector_skeleton(char, font):
    """
    Takes a single character and returns a clean, simplified, vector-based skeleton path.
    """
    glyph_name = font.getBestCmap().get(ord(char))
    if not glyph_name:
        return None
    
    char_pen = SkiaPathPen()
    glyph_set[glyph_name].draw(char_pen)
    char_path = char_pen.path
    if not char_path.bounds:
        return None

    img_size = 256
    padding = 20
    bounds = char_path.bounds
    transform = Transform().translate(padding, padding).scale((img_size - 2 * padding) / max(bounds[2] - bounds[0], bounds[3] - bounds[1])).translate(-bounds[0], -bounds[1])
    
    render_pen = SkiaPathPen()
    char_path.draw(TransformPen(render_pen, transform))

    img = Image.new("1", (img_size, img_size), 0)
    draw = ImageDraw.Draw(img)

    contours, current_contour = [], []
    for verb, pts in render_pen.path:
        if verb == "moveTo":
            if current_contour: contours.append(current_contour)
            current_contour = list(pts)
        else:
            current_contour.extend(pts)
    if current_contour: contours.append(current_contour)

    for contour in contours:
        flat_contour = [coord for point in contour for coord in point]
        if len(flat_contour) >= 6:
             draw.polygon(flat_contour, fill=1)
    
    pixel_skeleton = skeletonize(np.array(img).astype(np.uint8), method='lee')

    skeleton_contours = find_contours(pixel_skeleton, 0.5)
    if not skeleton_contours:
        return None
        
    simplified_skeleton_points = []
    for contour in skeleton_contours:
        simplified_contour = approximate_polygon(contour, tolerance=1.5)
        simplified_skeleton_points.extend(simplified_contour[:-1])
    
    if not simplified_skeleton_points:
        return None

    skeleton_pen = SkiaPathPen()
    inverse_transform = transform.inverse()
    
    for contour in skeleton_contours:
        y, x = contour[0]
        px, py = inverse_transform.transformPoint((x,y))
        skeleton_pen.moveTo((px,py))
        for y, x in contour[1:]:
            px, py = inverse_transform.transformPoint((x,y))
            skeleton_pen.lineTo((px,py))

    return skeleton_pen.path


def rasterize_path(draw_context, path_to_draw, line_width=2):
    """helper to draw a complex SkiaPath onto a Pillow ImageDraw context."""
    if not path_to_draw or not path_to_draw.bounds:
        return

    # This contour-building logic is the most stable method we've found.
    contours = []
    current_contour = []
    for verb, pts in path_to_draw:
        if verb == "moveTo":
            if current_contour: contours.append(current_contour)
            current_contour = list(pts)
        elif verb == "closePath":
            if current_contour:
                contours.append(current_contour)
            current_contour = []
        else: # lineTo, quadTo, cubicTo all add points
            current_contour.extend(pts)
    if current_contour:
        contours.append(current_contour)

    for contour in contours:
        if len(contour) > 1:
            flat_line = [coord for point in contour for coord in point]
            draw_context.line(flat_line, fill=1, width=line_width)

def generate_using_outline(path1_raw, path2_rotated, pair="", alignment_func=align_using_centroid):
    """
    Creates an outline glyph.
    """
    try:
        print(f"  -> Using '{alignment_func.__name__}' for alignment.")
        base_merged_path = alignment_func(path1_raw, path2_rotated, pair)

        if not base_merged_path or not base_merged_path.bounds:
            return None

        bounds = base_merged_path.bounds
        cx = (bounds[0] + bounds[2]) / 2
        cy = (bounds[1] + bounds[3]) / 2

        scale_factor = 0.88
        
        scale_down_transform = Transform().translate(-cx, -cy).scale(scale_factor).translate(cx, cy)

        scaled_down_pen = SkiaPathPen()
        base_merged_path.draw(TransformPen(scaled_down_pen, scale_down_transform))
        scaled_down_path = scaled_down_pen.path

        outline_pen = SkiaPathPen()
        xor((base_merged_path,), (scaled_down_path,), outline_pen)
        outline_path = outline_pen.path
        
        if not outline_path or not outline_path.bounds:
            return None

        return outline_path

    except Exception as e:
        print(f"  -> ERROR in outline strategy: {e}")
        traceback.print_exc()
        return None
        

def generate_using_centerline_trace(path1_raw, path2_rotated, pair=""):
    """
    Creates an ambigram by skeletonizing each character, aligning them by their
    centroids, rasterizing them, and then stroking the result.
    """
    try:
        font = glyph_set.font
        char1, char2 = pair[0], pair[1]

        skeleton1 = get_vector_skeleton(char1, font, glyph_set)
        skeleton2 = get_vector_skeleton(char2, font, glyph_set)
        if not skeleton1 or not skeleton2: return None

        pen2_rotated = SkiaPathPen()
        skeleton2.draw(TransformPen(pen2_rotated, Transform().rotate(math.pi)))
        skeleton2_rotated = pen2_rotated.path

        bounds1 = skeleton1.bounds
        cx1 = (bounds1[0] + bounds1[2]) / 2
        cy1 = (bounds1[1] + bounds1[3]) / 2
        transform1 = Transform().translate(-cx1, -cy1)
        
        pen1_aligned = SkiaPathPen()
        skeleton1.draw(TransformPen(pen1_aligned, transform1))
        aligned_path1 = pen1_aligned.path

        bounds2 = skeleton2_rotated.bounds
        cx2 = (bounds2[0] + bounds2[2]) / 2
        cy2 = (bounds2[1] + bounds2[3]) / 2
        transform2 = Transform().translate(-cx2, -cy2)

        pen2_aligned = SkiaPathPen()
        skeleton2_rotated.draw(TransformPen(pen2_aligned, transform2))
        aligned_path2 = pen2_aligned.path

        union_pen = SkiaPathPen()
        union((aligned_path1, aligned_path2), union_pen)
        combined_path = union_pen.path
        if not combined_path or not combined_path.bounds: return None

        img_size = 256
        padding = 20
        bounds = combined_path.bounds
        transform_to_image = Transform().translate(padding, padding).scale((img_size - 2 * padding) / max(bounds[2] - bounds[0], bounds[3] - bounds[1])).translate(-bounds[0], -bounds[1])

        img = Image.new("1", (img_size, img_size), 0)
        draw = ImageDraw.Draw(img)

        for path in [aligned_path1, aligned_path2]:
            render_pen = SkiaPathPen(glyph_set)
            path.draw(TransformPen(render_pen, transform_to_image))
            rasterize_path(draw, render_pen.path, line_width=2)
            
        max_dim = max(bounds[2] - bounds[0], bounds[3] - bounds[1])
        scale = (img_size - 2 * padding) / max_dim if max_dim > 0 else 1
        pen_size = int(max(3, 10 * scale))
        pen_thickness = int(max(1, 3 * scale)) # Control thickness here

        chisel_kernel = np.zeros((pen_size, pen_size), dtype=np.uint8)
        
        center = pen_size // 2
        p_thick_half = pen_thickness // 2
        chisel_kernel[:, center - p_thick_half : center + p_thick_half + 1] = 1
        chisel_kernel = rotate(chisel_kernel, -45, reshape=False, order=0)        
        
        final_bitmap = binary_dilation(np.array(img), footprint=chisel_kernel)
        
        found_contours = find_contours(final_bitmap.astype(np.uint8), level=0.5)
        if not found_contours: return None

        main_contour = max(found_contours, key=len)
        hole_contours = [c for c in found_contours if c is not main_contour and len(c) > 20]
        
        final_path_pen = SkiaPathPen(glyph_set)
        inverse_transform = transform_to_image.inverse()
        
        y, x = main_contour[0]
        px, py = inverse_transform.transformPoint((x, y))
        final_path_pen.moveTo((px, py))
        for y, x in main_contour[1:]:
            px, py = inverse_transform.transformPoint((x, y))
            final_path_pen.lineTo((px, py))
        final_path_pen.closePath()

        for hole in hole_contours:
            reversed_hole = hole[::-1]
            y, x = reversed_hole[0]
            px, py = inverse_transform.transformPoint((x, y))
            final_path_pen.moveTo((px, py))
            for y, x in reversed_hole[1:]:
                px, py = inverse_transform.transformPoint((x, y))
                final_path_pen.lineTo((px, py))
            final_path_pen.closePath()

        return final_path_pen.path

    except Exception as e:
        print(f"  -> ERROR in centerline trace: {e}")
        traceback.print_exc()
        return None

def generate_using_half_letters(path1_raw, path2_rotated, pair=""):
    """
    Creates an ambigram by clipping the TOP half of each character FIRST,
    and then rotating and aligning the resulting pieces.
    """
    try:
        # --- Step 1: Calculate alignment transforms from the FULL paths BEFORE clipping ---
        bounds1 = path1_raw.bounds
        if not bounds1: return None
        cx1, cy1 = (bounds1[0] + bounds1[2]) / 2, (bounds1[1] + bounds1[3]) / 2
        transform1 = Transform().translate(-cx1, -cy1)

        bounds2 = path2_rotated.bounds
        if not bounds2: return None
        cx2, cy2 = (bounds2[0] + bounds2[2]) / 2, (bounds2[1] + bounds2[3]) / 2
        transform2 = Transform().translate(-cx2, -cy2)

        # --- Step 2: Get the top half of the original char1 ---
        top_half_y_mid1 = (bounds1[1] + bounds1[3]) / 2
        # CORRECTED: Clip from the midpoint to the character's bottom (higher Y-value) to get the top half.
        clip_box1 = create_rect_path((bounds1[0] - 1, top_half_y_mid1, bounds1[2] + 1, bounds1[3] + 1))
        top_half_pen1 = SkiaPathPen()
        intersection((path1_raw,), (clip_box1,), top_half_pen1)
        top_half1 = top_half_pen1.path

        # --- Step 3: Get the top half of the original char2 ---
        path2_raw_temp_pen = SkiaPathPen()
        path2_rotated.draw(TransformPen(path2_raw_temp_pen, Transform().rotate(math.pi)))
        path2_raw_temp = path2_raw_temp_pen.path
        
        bounds2_raw = path2_raw_temp.bounds
        if not bounds2_raw: return None
        top_half_y_mid2 = (bounds2_raw[1] + bounds2_raw[3]) / 2
        # CORRECTED: Clip from the midpoint to the character's bottom to get the top half.
        clip_box2 = create_rect_path((bounds2_raw[0] - 1, top_half_y_mid2, bounds2_raw[2] + 1, bounds2_raw[3] + 1))
        top_half_pen2 = SkiaPathPen(glyph_set)
        intersection((path2_raw_temp,), (clip_box2,), top_half_pen2)
        top_half2 = top_half_pen2.path

        # --- Step 4: Apply the pre-calculated transforms to the clipped halves ---
        aligned_half1_pen = SkiaPathPen(glyph_set)
        top_half1.draw(TransformPen(aligned_half1_pen, transform1))
        aligned_half1 = aligned_half1_pen.path

        rotated_half2_pen = SkiaPathPen(glyph_set)
        top_half2.draw(TransformPen(rotated_half2_pen, Transform().rotate(math.pi)))
        
        aligned_half2_pen = SkiaPathPen(glyph_set)
        rotated_half2_pen.path.draw(TransformPen(aligned_half2_pen, transform2))
        aligned_half2 = aligned_half2_pen.path

        # --- Step 5: Union the two perfectly aligned halves ---
        merged_halves_pen = SkiaPathPen(glyph_set)
        union((aligned_half1, aligned_half2), merged_halves_pen)
        merged_halves_path = merged_halves_pen.path
        if not merged_halves_path or not merged_halves_path.bounds: return None

        # --- Step 6: Apply the vector outline logic ---
        bounds = merged_halves_path.bounds
        cx, cy = (bounds[0] + bounds[2]) / 2, (bounds[1] + bounds[3]) / 2
        scale_factor = 0.88
        
        scale_down_transform = Transform().translate(-cx, -cy).scale(scale_factor).translate(cx, cy)
        scaled_down_pen = SkiaPathPen(glyph_set)
        merged_halves_path.draw(TransformPen(scaled_down_pen, scale_down_transform))
        
        outline_pen = SkiaPathPen(glyph_set)
        xor((merged_halves_path,), (scaled_down_pen.path,), outline_pen)
        
        if not outline_pen.path or not outline_pen.path.bounds: return None
        return outline_pen.path

    except Exception as e:
        print(f"  -> ERROR in half_letters strategy: {e}\n{traceback.format_exc()}")
        return None

def generate_ambigram_svg(font1, font2, pair, output_dir, strategy_func, uniform_glyphs=False, alignment_func=align_using_centroid):
    """Generates an ambigram SVG using a specified strategy function."""
    if len(pair) != 2: return
        
    char1, char2 = pair[0], pair[1]
    
    align_name = alignment_func.__name__.replace('align_using_', '')
    strategy_name = strategy_func.__name__.replace('align_using_', '').replace('generate_using_', '')

    output_folder_name = f"generated_glyphs_{strategy_name}"
    if strategy_func == generate_using_outline: # Only add alignment name for relevant strategies
        output_folder_name += f"_{align_name}"

    strategy_output_dir = os.path.join(output_dir, output_folder_name)    
    if not os.path.exists(strategy_output_dir):
        os.makedirs(strategy_output_dir)
        
    output_filename = os.path.join(strategy_output_dir, f"{pair}.svg")

    glyph_set1 = font1.getGlyphSet()
    glyph_set2 = font2.getGlyphSet()
    glyph_name1 = font1.getBestCmap().get(ord(char1))
    glyph_name2 = font2.getBestCmap().get(ord(char2))

    if not glyph_name1 or not glyph_name2: return

    # --- Path Extraction ---
    pen1_raw = SkiaPathPen(glyph_set1)
    glyph_set1[glyph_name1].draw(pen1_raw)
    path1_raw = pen1_raw.path

    pen2_raw = SkiaPathPen(glyph_set2)
    glyph_set2[glyph_name2].draw(pen2_raw)
    path2_raw = pen2_raw.path

    # --- FIX: Conditional Uniform Scaling ---
    if uniform_glyphs:
        print("  -> Applying uniform scaling to source glyphs.")
        TARGET_HEIGHT = 1000.0  # Use float for precision, UPM is a good standard

        # Scale path 1 to target height
        bounds1 = path1_raw.bounds
        if bounds1:
            height1 = bounds1[3] - bounds1[1]
            if height1 > 0:
                scale_factor1 = TARGET_HEIGHT / height1
                transform1 = Transform().scale(scale_factor1)
                scaled_pen1 = SkiaPathPen()
                path1_raw.draw(TransformPen(scaled_pen1, transform1))
                path1_raw = scaled_pen1.path

        # Scale path 2 to target height
        bounds2 = path2_raw.bounds
        if bounds2:
            height2 = bounds2[3] - bounds2[1]
            if height2 > 0:
                scale_factor2 = TARGET_HEIGHT / height2
                transform2 = Transform().scale(scale_factor2)
                scaled_pen2 = SkiaPathPen()
                path2_raw.draw(TransformPen(scaled_pen2, transform2))
                path2_raw = scaled_pen2.path
    
    # --- Rotate Path 2 (after potential scaling) ---
    pen2_rotated = SkiaPathPen(glyph_set2)
    if args.noambi:
        path2_rotated = path2_raw
    else:
        path2_raw.draw(TransformPen(pen2_rotated, Transform().rotate(math.pi)))
        path2_rotated = pen2_rotated.path

    if not path1_raw.bounds or not path2_rotated.bounds: return

    # --- Call Strategy with prepared paths ---
    merged_skia_path = strategy_func(path1_raw, path2_rotated, pair, alignment_func=alignment_func)

    if not merged_skia_path:
        print(f"  -> Warning: Strategy '{strategy_name}' failed for '{pair}'. Skipping.")
        return

    bounds = merged_skia_path.bounds
    if not bounds or (bounds[0] == 0 and bounds[1] == 0 and bounds[2] == 0 and bounds[3] == 0): return

    padding = 50
    left, top, right, bottom = bounds
    width = right - left
    height = bottom - top
    
    svg_pen = SVGPathPen(glyph_set1)
    merged_skia_path.draw(svg_pen)
    svg_path_data = svg_pen.getCommands()

    if not svg_path_data: return

    viewbox_str = f"{left - padding} {top - padding} {width + padding*2} {height + padding*2}"
    
    dwg = svgwrite.Drawing(output_filename, profile='tiny', viewBox=viewbox_str)
    g = dwg.g(transform=f"translate(0, {bottom + top}) scale(1, -1)")
    g.add(dwg.path(d=svg_path_data, fill='black'))
    dwg.add(g)
    dwg.save()
    print(f"  -> Saved to {output_filename}")

def create_ambigram_from_string(word1, strategy_name, output_filename, word2=None, target_width=1200, uniform_glyphs=False, alignment_func=align_using_centroid):
    """
    Creates a single composite ambigram image, scaled to a target width,
    with an option for uniform glyph rendering.
    """
    print(f"\n--- Composing ambigram for '{word1}' / '{word2 if word2 else word1}' ---")
    
    align_name = alignment_func.__name__.replace('align_using_', '')
    strategy_name = strategy_name.replace('align_using_', '').replace('generate_using_', '')
    glyph_dir = os.path.join(".", f"generated_glyphs_{strategy_name}_{align_name}")
    required_files = [f"{c1}{c2}.svg" for c1, c2 in zip(word1, word2)]
    glyph_images = []

    # --- CONDITIONAL RENDERING LOGIC ---
    render_params = {}
    if uniform_glyphs:
        print("  -> Using uniform glyph height rendering.")
        GLYPH_RENDER_HEIGHT = 256
        render_params['output_height'] = GLYPH_RENDER_HEIGHT
    else:
        print("  -> Using variable (expressive) glyph height rendering.")
        # render_params remains empty, so cairosvg will use the SVG's natural size

    for filename in required_files:
        filepath = os.path.join(glyph_dir, filename)
        if not os.path.exists(filepath):
            print(f"  -> Warning: Required glyph file not found, skipping: {filepath}")
            continue
        try:
            # Use the ** operator to pass parameters to svg2png
            png_data = svg2png(url=filepath, **render_params)
            glyph_image = Image.open(io.BytesIO(png_data))
            glyph_images.append(glyph_image)
            print(f"  -> Loaded and rendered {filename}")
        except Exception as e:
            print(f"  -> ERROR: Could not process {filename}. Details: {e}")

    if not glyph_images:
        print("Could not render any glyphs. Aborting composition.")
        return

    # Composition logic is the same...
    total_width = sum(img.width for img in glyph_images)
    max_height = max(img.height for img in glyph_images)
    composite_image = Image.new('RGBA', (total_width, max_height), (255, 255, 255, 255))
    current_x = 0
    for img in glyph_images:
        # For variable-height glyphs, we align them to the baseline (bottom)
        y_pos = max_height - img.height
        composite_image.paste(img, (current_x, y_pos), img)
        current_x += img.width

    # Final resizing logic is also the same...
    current_width, current_height = composite_image.size
    aspect_ratio = float(current_height) / float(current_width)
    target_height = int(aspect_ratio * target_width)

    print(f"\nResizing final image to {target_width} x {target_height}...")
    final_image = composite_image.resize((target_width, target_height), Image.Resampling.LANCZOS)

    final_image.save(output_filename)
    print(f"\nAmbigram saved successfully to {output_filename}")

if __name__ == "__main__":
    parser = argparse.ArgumentParser(
        description="Generate a composite ambigram from one or two words using a specified font.",
        formatter_class=argparse.RawTextHelpFormatter 
    )
    parser.add_argument(
        "word1", 
        type=str, 
        help="The first word to create the ambigram from (reads forwards)."
    )
    parser.add_argument(
        "word2", 
        type=str, 
        nargs='?', 
        default=None, 
        help="(Optional) The second word (reads when rotated 180 degrees).\nIf omitted, a palindromic ambigram of word1 will be created."
    )
    parser.add_argument(
        "-f", "--font", 
        type=str, 
        default="C:\\Windows\\Fonts\\arial.ttf",
        help="Path to the TTF font file to use.\nDefaults to Arial on Windows."
    )
    parser.add_argument(
        "-f2", "--font2", 
        type=str, 
        default=None,
        help="(Optional) Path to a second TTF font file for the second word/character."
    )
    parser.add_argument(
        "-s", "--strategy",
        type=str,
        default="outline",
        choices=['outline', 'centerline_trace', 'half_letters'],
        help="The generation strategy to use. 'outline' is a style that can be combined with different alignments. Others are standalone."
    )
    parser.add_argument(
        "-a", "--alignment",
        type=str,
        default="centroid",
        choices=['centroid', 'principal_axis', 'iterative_registration'],
        help="The alignment method to use for strategies that support it (e.g., 'outline')."
    )
    parser.add_argument("-w", "--width", type=int, default=1200, help="The final width of the output PNG image in pixels. Defaults to 1200.")
    parser.add_argument("--uniform-glyphs", action='store_true', help="If included, renders all glyphs at a uniform height before composition.")
    parser.add_argument("--noambi", action='store_true', help="Only run the font strategies - do not ambigrammatize. Equivalent to passing word1 in reverse, negating the ambigram effect.")
     
    args = parser.parse_args()

    INPUT_WORD = args.word1
    INPUT_WORD2 = args.word2
    FONT1_FILE_PATH = args.font
    FONT2_FILE_PATH = args.font2
    print(f'DEBUG: FONT1_FILE_PATH {FONT1_FILE_PATH}')
    print(f'DEBUG: FONT2_FILE_PATH {FONT2_FILE_PATH}')
    TARGET_WIDTH = args.width
    UNIFORM_GLYPHS = args.uniform_glyphs

    strategy_map = {
        'centroid': align_using_centroid,
        'principal_axis': align_using_principal_axis,
        'outline': generate_using_outline,
        'centerline_trace': generate_using_centerline_trace,
        'half_letters': generate_using_half_letters,
        'iterative_registration': align_using_iterative_registration
    }
    STRATEGY_TO_USE = strategy_map[args.strategy]

    alignment_map = {
        'centroid': align_using_centroid,
        'principal_axis': align_using_principal_axis,
        'iterative_registration': align_using_iterative_registration,
    }
    ALIGNMENT_TO_USE = alignment_map[args.alignment]

    if INPUT_WORD2 and len(INPUT_WORD) != len(INPUT_WORD2):
        print(f"ERROR: Input words '{INPUT_WORD}' and '{INPUT_WORD2}' must be the same length.")
        exit()

    if not os.path.exists(FONT1_FILE_PATH):
        print(f"ERROR: Font file not found at '{FONT1_FILE_PATH}'")
        exit()
    
    strategy_name = STRATEGY_TO_USE.__name__.replace('generate_using_', '')
    print(f"--- Using strategy: {strategy_name} ---")

    INPUT_WORD2 = INPUT_WORD2[::-1] if INPUT_WORD2 else INPUT_WORD[::-1]
    if args.noambi:
        INPUT_WORD2 = INPUT_WORD2[::-1]

    pairs_to_generate = list(set([c1 + c2 for c1, c2 in zip(INPUT_WORD, INPUT_WORD2)]))
    
    print(f"Required pairs to generate: {pairs_to_generate}")

    try:
        font1 = TTFont(FONT1_FILE_PATH)
        print(f"DEBUG: {font1['head']}")
    except Exception as e:
        print(f"CRITICAL ERROR: Could not load font1. Aborting. Details: {e}")
        exit()
    try:
        font2 = TTFont(FONT2_FILE_PATH) if FONT2_FILE_PATH and os.path.exists(FONT2_FILE_PATH) else font1
        print(f"DEBUG: {font2['head']}")
    except Exception as e:
        print(f"WARNING: Could not load font2. Falling back to font1. Details: {e}")

    for pair in pairs_to_generate:
        print(f"\n- Generating glyph for pair: '{pair}'")
        generate_ambigram_svg(font1, font2, pair, ".", STRATEGY_TO_USE, alignment_func=ALIGNMENT_TO_USE, uniform_glyphs=UNIFORM_GLYPHS)

    output_filename = f"{INPUT_WORD}{'-' + (INPUT_WORD2 if args.noambi else INPUT_WORD2[::-1] if INPUT_WORD2 else '')}_{os.path.basename(FONT1_FILE_PATH)}{'_uni' if UNIFORM_GLYPHS else ''}{'-' + os.path.basename(FONT2_FILE_PATH) if FONT2_FILE_PATH and font1 != font2 else ''}_{'no' if args.noambi else ''}ambigram.png"
<<<<<<< HEAD
    create_ambigram_from_string(INPUT_WORD, strategy_name, output_filename, word2=INPUT_WORD2, target_width=TARGET_WIDTH, uniform_glyphs=UNIFORM_GLYPHS)
=======
    create_ambigram_from_string(INPUT_WORD, strategy_name, output_filename, word2=INPUT_WORD2, target_width=TARGET_WIDTH, uniform_glyphs=UNIFORM_GLYPHS, alignment_func=ALIGNMENT_TO_USE)
>>>>>>> c7e959cd
<|MERGE_RESOLUTION|>--- conflicted
+++ resolved
@@ -1,825 +1,821 @@
-# fambigen.py 
-#
-# This script generates ambigram glyphs from character pairs (taken from a specified TTF i
-# or WOFF) using various strategies and can compose them into a single image based on 
-# input words.
-
-import svgwrite
-import math
-import os
-import io
-import numpy as np
-import traceback
-import string
-import argparse
-from PIL import Image, ImageDraw
-from skimage.morphology import skeletonize, binary_opening, binary_closing, binary_dilation
-from skimage.measure import find_contours, approximate_polygon
-from fontTools.ttLib import TTFont
-from fontTools.pens.basePen import BasePen
-from fontTools.pens.svgPathPen import SVGPathPen
-from fontTools.pens.transformPen import TransformPen
-from fontPens.flattenPen import FlattenPen
-from fontTools.misc.transform import Transform
-from pathops import Path as SkiaPath, union, difference, xor, intersection
-from scipy.ndimage import rotate
-from cairosvg import svg2png
-
-import faulthandler
-
-# --- Pen for Path Extraction ---
-
-class SkiaPathPen(BasePen):
-    """A pen to convert glyph outlines into a skia-pathops Path object."""
-    def __init__(self, glyphSet=None):
-        super().__init__(glyphSet)
-        self.path = SkiaPath()
-
-    def _moveTo(self, p):
-        self.path.moveTo(p[0], p[1])
-
-    def _lineTo(self, p):
-        self.path.lineTo(p[0], p[1])
-
-    def _curveToOne(self, p1, p2, p3):
-        self.path.cubicTo(p1[0], p1[1], p2[0], p2[1], p3[0], p3[1])
-
-    def _qCurveToOne(self, p1, p2):
-        self.path.quadTo(p1[0], p1[1], p2[0], p2[1])
-
-    def _closePath(self):
-        self.path.close()
-
-def create_rect_path(bounds_tuple):
-    """Creates a rectangular SkiaPath from a (left, top, right, bottom) tuple."""
-    left, top, right, bottom = bounds_tuple
-    rect_path = SkiaPath()
-    rect_path.moveTo(left, top)
-    rect_path.lineTo(right, top)
-    rect_path.lineTo(right, bottom)
-    rect_path.lineTo(left, bottom)
-    rect_path.close()
-    return rect_path
-
-def align_using_centroid(path1_raw, path2_rotated, pair=""):
-    """Aligns two paths by their geometric centroids and returns the union."""
-    print("  -> Using Centroid Alignment")
-    
-    bounds1 = path1_raw.bounds
-    bounds2 = path2_rotated.bounds
-    if not bounds1 or not bounds2: return None
-        
-    cx1 = (bounds1[0] + bounds1[2]) / 2
-    cy1 = (bounds1[1] + bounds1[3]) / 2
-    cx2 = (bounds2[0] + bounds2[2]) / 2
-    cy2 = (bounds2[1] + bounds2[3]) / 2
-
-    transform1 = Transform().translate(-cx1, -cy1)
-    transform2 = Transform().translate(-cx2, -cy2)
-
-    pen1_aligned = SkiaPathPen()
-    pen2_aligned = SkiaPathPen()
-    path1_raw.draw(TransformPen(pen1_aligned, transform1))
-    path2_rotated.draw(TransformPen(pen2_aligned, transform2))
-    
-    result_pen = SkiaPathPen()
-    union([pen1_aligned.path, pen2_aligned.path], result_pen)
-    return result_pen.path
-
-def align_using_principal_axis(path1_raw, path2_rotated, pair=""):
-    """Aligns two paths by their principal axes and returns the union."""
-    print("  -> Using Principal Axis Alignment")
-
-    def get_axis_transform_from_path(path):
-        points = [p for verb, pts in path for p in pts]
-        if len(points) < 2: return Transform()
-        
-        bounds = path.bounds
-        if not bounds: return Transform()
-        cx = (bounds[0] + bounds[2]) / 2
-        cy = (bounds[1] + bounds[3]) / 2
-
-        coords = np.array(points)
-        pca_center = np.mean(coords, axis=0) 
-        cov = np.cov(coords - pca_center, rowvar=False)
-        _, eigenvectors = np.linalg.eigh(cov)
-        principal_axis = eigenvectors[:, -1]
-        angle = np.arctan2(principal_axis[1], principal_axis[0])
-        
-        return Transform().translate(-cx, -cy).rotate(-angle)
-
-    try:
-        transform1 = get_axis_transform_from_path(path1_raw)
-        transform2 = get_axis_transform_from_path(path2_rotated)
-
-        pen1_aligned = SkiaPathPen()
-        pen2_aligned = SkiaPathPen()
-        path1_raw.draw(TransformPen(pen1_aligned, transform1))
-        path2_rotated.draw(TransformPen(pen2_aligned, transform2))
-        
-        result_pen = SkiaPathPen()
-        union([pen1_aligned.path, pen2_aligned.path], result_pen)
-        return result_pen.path
-    except (np.linalg.LinAlgError, ValueError):
-        print("  -> Warning: Could not compute principal axis. Falling back to centroid.")
-        return align_using_centroid(path1_raw, path2_rotated, glyph_set)
-
-def calculate_path_area(path, canvas_size=256):
-    """Calculates the approximate area of a SkiaPath by rasterizing and filling it."""
-    if not path or not path.bounds:
-        return 0
-    
-    bounds = path.bounds
-    # Prevent division by zero for paths with no width or height
-    path_width = bounds[2] - bounds[0]
-    path_height = bounds[3] - bounds[1]
-    if path_width <= 0 or path_height <= 0:
-        return 0
-
-    # Scale the path to fit within the canvas for consistent area measurement
-    padding = canvas_size * 0.05 # 5% padding
-    usable_size = canvas_size - 2 * padding
-    scale = usable_size / max(path_width, path_height)
-    transform = Transform().translate(-bounds[0], -bounds[1]).translate(padding, padding).scale(scale)
-    
-    render_pen = SkiaPathPen()
-    path.draw(TransformPen(render_pen, transform))
-    
-    img = Image.new("1", (canvas_size, canvas_size), 0)
-    draw = ImageDraw.Draw(img)
-    
-    # Use the existing contour-building logic to draw a filled polygon
-    contours, current_contour = [], []
-    for verb, pts in render_pen.path:
-        if verb == "moveTo":
-            if current_contour: contours.append(current_contour)
-            current_contour = list(pts)
-        else:
-            current_contour.extend(pts)
-    if current_contour: contours.append(current_contour)
-
-    for contour in contours:
-        flat_contour = [coord for point in contour for coord in point]
-        if len(flat_contour) >= 6: # Need at least 3 points for a polygon
-             draw.polygon(flat_contour, fill=1)
-
-    # The "area" is the sum of all white pixels
-    return np.sum(np.array(img))
-
-def align_using_iterative_registration(path1_raw, path2_rotated, pair=""):
-    """
-    Aligns two paths by iteratively searching for the translation that
-    maximizes the area of their intersection, then returns their union.
-    """
-    print("  -> Using Iterative Shape Registration")
-
-    # 1. Get initial bounds and check for validity
-    bounds1 = path1_raw.bounds
-    bounds2 = path2_rotated.bounds
-    if not bounds1 or not bounds2: return None
-        
-    # 2. Set up the reference path (path1) centered at the origin
-    cx1, cy1 = (bounds1[0] + bounds1[2]) / 2, (bounds1[1] + bounds1[3]) / 2
-    center_transform1 = Transform().translate(-cx1, -cy1)
-    pen1_centered = SkiaPathPen()
-    path1_raw.draw(TransformPen(pen1_centered, center_transform1))
-    path1_centered = pen1_centered.path
-
-    # 3. Perform an iterative search to find the best alignment for path2
-    best_overlap = -1.0
-    best_transform_for_path2 = None
-    cx2, cy2 = (bounds2[0] + bounds2[2]) / 2, (bounds2[1] + bounds2[3]) / 2
-
-    # Define search parameters based on the glyph's size for robustness.
-    max_dim = max(bounds1[2] - bounds1[0], bounds1[3] - bounds1[1], bounds2[2] - bounds2[0], bounds2[3] - bounds2[1])
-    search_range = int(max_dim * 0.1)
-    num_steps_in_radius = 20 
-    step = max(2, int(search_range / num_steps_in_radius))
-
-    print(f"  -> Searching in a {search_range*2}x{search_range*2} unit area with a step of {step}...")
-    for dx in range(-search_range, search_range + 1, step):
-        for dy in range(-search_range, search_range + 1, step):
-            # The current transform for path2 is:
-            # 1. Move its original centroid to the origin (like path1)
-            # 2. Apply the iterative offset (dx, dy) to search for a better fit
-            current_transform = Transform().translate(-cx2 + dx, -cy2 + dy)
-            
-            path2_temp_pen = SkiaPathPen()
-            path2_rotated.draw(TransformPen(path2_temp_pen, current_transform))
-            path2_transformed = path2_temp_pen.path
-
-            # Calculate the area of the intersection
-            intersection_pen = SkiaPathPen()
-            intersection((path1_centered,), (path2_transformed,), intersection_pen)
-            overlap_area = calculate_path_area(intersection_pen.path)
-
-            # If this is the best overlap so far, store it
-            if overlap_area > best_overlap:
-                best_overlap = overlap_area
-                best_transform_for_path2 = current_transform
-    
-    # If no overlap was ever found, fall back to the simple centroid method
-    if best_transform_for_path2 is None:
-        print("  -> Warning: Iterative registration failed to find an overlap. Falling back to centroid.")
-        return align_using_centroid(path1_raw, path2_rotated, pair)
-
-    print(f"  -> Best overlap found with score: {best_overlap:.2f}")
-
-    # 4. Apply the best found transform to path2
-    pen2_final_aligned = SkiaPathPen()
-    path2_rotated.draw(TransformPen(pen2_final_aligned, best_transform_for_path2))
-
-    # 5. Union the centered path1 and the optimally aligned path2
-    result_pen = SkiaPathPen()
-    union([path1_centered, pen2_final_aligned.path], result_pen)
-    return result_pen.path
-
-def get_vector_skeleton(char, font):
-    """
-    Takes a single character and returns a clean, simplified, vector-based skeleton path.
-    """
-    glyph_name = font.getBestCmap().get(ord(char))
-    if not glyph_name:
-        return None
-    
-    char_pen = SkiaPathPen()
-    glyph_set[glyph_name].draw(char_pen)
-    char_path = char_pen.path
-    if not char_path.bounds:
-        return None
-
-    img_size = 256
-    padding = 20
-    bounds = char_path.bounds
-    transform = Transform().translate(padding, padding).scale((img_size - 2 * padding) / max(bounds[2] - bounds[0], bounds[3] - bounds[1])).translate(-bounds[0], -bounds[1])
-    
-    render_pen = SkiaPathPen()
-    char_path.draw(TransformPen(render_pen, transform))
-
-    img = Image.new("1", (img_size, img_size), 0)
-    draw = ImageDraw.Draw(img)
-
-    contours, current_contour = [], []
-    for verb, pts in render_pen.path:
-        if verb == "moveTo":
-            if current_contour: contours.append(current_contour)
-            current_contour = list(pts)
-        else:
-            current_contour.extend(pts)
-    if current_contour: contours.append(current_contour)
-
-    for contour in contours:
-        flat_contour = [coord for point in contour for coord in point]
-        if len(flat_contour) >= 6:
-             draw.polygon(flat_contour, fill=1)
-    
-    pixel_skeleton = skeletonize(np.array(img).astype(np.uint8), method='lee')
-
-    skeleton_contours = find_contours(pixel_skeleton, 0.5)
-    if not skeleton_contours:
-        return None
-        
-    simplified_skeleton_points = []
-    for contour in skeleton_contours:
-        simplified_contour = approximate_polygon(contour, tolerance=1.5)
-        simplified_skeleton_points.extend(simplified_contour[:-1])
-    
-    if not simplified_skeleton_points:
-        return None
-
-    skeleton_pen = SkiaPathPen()
-    inverse_transform = transform.inverse()
-    
-    for contour in skeleton_contours:
-        y, x = contour[0]
-        px, py = inverse_transform.transformPoint((x,y))
-        skeleton_pen.moveTo((px,py))
-        for y, x in contour[1:]:
-            px, py = inverse_transform.transformPoint((x,y))
-            skeleton_pen.lineTo((px,py))
-
-    return skeleton_pen.path
-
-
-def rasterize_path(draw_context, path_to_draw, line_width=2):
-    """helper to draw a complex SkiaPath onto a Pillow ImageDraw context."""
-    if not path_to_draw or not path_to_draw.bounds:
-        return
-
-    # This contour-building logic is the most stable method we've found.
-    contours = []
-    current_contour = []
-    for verb, pts in path_to_draw:
-        if verb == "moveTo":
-            if current_contour: contours.append(current_contour)
-            current_contour = list(pts)
-        elif verb == "closePath":
-            if current_contour:
-                contours.append(current_contour)
-            current_contour = []
-        else: # lineTo, quadTo, cubicTo all add points
-            current_contour.extend(pts)
-    if current_contour:
-        contours.append(current_contour)
-
-    for contour in contours:
-        if len(contour) > 1:
-            flat_line = [coord for point in contour for coord in point]
-            draw_context.line(flat_line, fill=1, width=line_width)
-
-def generate_using_outline(path1_raw, path2_rotated, pair="", alignment_func=align_using_centroid):
-    """
-    Creates an outline glyph.
-    """
-    try:
-        print(f"  -> Using '{alignment_func.__name__}' for alignment.")
-        base_merged_path = alignment_func(path1_raw, path2_rotated, pair)
-
-        if not base_merged_path or not base_merged_path.bounds:
-            return None
-
-        bounds = base_merged_path.bounds
-        cx = (bounds[0] + bounds[2]) / 2
-        cy = (bounds[1] + bounds[3]) / 2
-
-        scale_factor = 0.88
-        
-        scale_down_transform = Transform().translate(-cx, -cy).scale(scale_factor).translate(cx, cy)
-
-        scaled_down_pen = SkiaPathPen()
-        base_merged_path.draw(TransformPen(scaled_down_pen, scale_down_transform))
-        scaled_down_path = scaled_down_pen.path
-
-        outline_pen = SkiaPathPen()
-        xor((base_merged_path,), (scaled_down_path,), outline_pen)
-        outline_path = outline_pen.path
-        
-        if not outline_path or not outline_path.bounds:
-            return None
-
-        return outline_path
-
-    except Exception as e:
-        print(f"  -> ERROR in outline strategy: {e}")
-        traceback.print_exc()
-        return None
-        
-
-def generate_using_centerline_trace(path1_raw, path2_rotated, pair=""):
-    """
-    Creates an ambigram by skeletonizing each character, aligning them by their
-    centroids, rasterizing them, and then stroking the result.
-    """
-    try:
-        font = glyph_set.font
-        char1, char2 = pair[0], pair[1]
-
-        skeleton1 = get_vector_skeleton(char1, font, glyph_set)
-        skeleton2 = get_vector_skeleton(char2, font, glyph_set)
-        if not skeleton1 or not skeleton2: return None
-
-        pen2_rotated = SkiaPathPen()
-        skeleton2.draw(TransformPen(pen2_rotated, Transform().rotate(math.pi)))
-        skeleton2_rotated = pen2_rotated.path
-
-        bounds1 = skeleton1.bounds
-        cx1 = (bounds1[0] + bounds1[2]) / 2
-        cy1 = (bounds1[1] + bounds1[3]) / 2
-        transform1 = Transform().translate(-cx1, -cy1)
-        
-        pen1_aligned = SkiaPathPen()
-        skeleton1.draw(TransformPen(pen1_aligned, transform1))
-        aligned_path1 = pen1_aligned.path
-
-        bounds2 = skeleton2_rotated.bounds
-        cx2 = (bounds2[0] + bounds2[2]) / 2
-        cy2 = (bounds2[1] + bounds2[3]) / 2
-        transform2 = Transform().translate(-cx2, -cy2)
-
-        pen2_aligned = SkiaPathPen()
-        skeleton2_rotated.draw(TransformPen(pen2_aligned, transform2))
-        aligned_path2 = pen2_aligned.path
-
-        union_pen = SkiaPathPen()
-        union((aligned_path1, aligned_path2), union_pen)
-        combined_path = union_pen.path
-        if not combined_path or not combined_path.bounds: return None
-
-        img_size = 256
-        padding = 20
-        bounds = combined_path.bounds
-        transform_to_image = Transform().translate(padding, padding).scale((img_size - 2 * padding) / max(bounds[2] - bounds[0], bounds[3] - bounds[1])).translate(-bounds[0], -bounds[1])
-
-        img = Image.new("1", (img_size, img_size), 0)
-        draw = ImageDraw.Draw(img)
-
-        for path in [aligned_path1, aligned_path2]:
-            render_pen = SkiaPathPen(glyph_set)
-            path.draw(TransformPen(render_pen, transform_to_image))
-            rasterize_path(draw, render_pen.path, line_width=2)
-            
-        max_dim = max(bounds[2] - bounds[0], bounds[3] - bounds[1])
-        scale = (img_size - 2 * padding) / max_dim if max_dim > 0 else 1
-        pen_size = int(max(3, 10 * scale))
-        pen_thickness = int(max(1, 3 * scale)) # Control thickness here
-
-        chisel_kernel = np.zeros((pen_size, pen_size), dtype=np.uint8)
-        
-        center = pen_size // 2
-        p_thick_half = pen_thickness // 2
-        chisel_kernel[:, center - p_thick_half : center + p_thick_half + 1] = 1
-        chisel_kernel = rotate(chisel_kernel, -45, reshape=False, order=0)        
-        
-        final_bitmap = binary_dilation(np.array(img), footprint=chisel_kernel)
-        
-        found_contours = find_contours(final_bitmap.astype(np.uint8), level=0.5)
-        if not found_contours: return None
-
-        main_contour = max(found_contours, key=len)
-        hole_contours = [c for c in found_contours if c is not main_contour and len(c) > 20]
-        
-        final_path_pen = SkiaPathPen(glyph_set)
-        inverse_transform = transform_to_image.inverse()
-        
-        y, x = main_contour[0]
-        px, py = inverse_transform.transformPoint((x, y))
-        final_path_pen.moveTo((px, py))
-        for y, x in main_contour[1:]:
-            px, py = inverse_transform.transformPoint((x, y))
-            final_path_pen.lineTo((px, py))
-        final_path_pen.closePath()
-
-        for hole in hole_contours:
-            reversed_hole = hole[::-1]
-            y, x = reversed_hole[0]
-            px, py = inverse_transform.transformPoint((x, y))
-            final_path_pen.moveTo((px, py))
-            for y, x in reversed_hole[1:]:
-                px, py = inverse_transform.transformPoint((x, y))
-                final_path_pen.lineTo((px, py))
-            final_path_pen.closePath()
-
-        return final_path_pen.path
-
-    except Exception as e:
-        print(f"  -> ERROR in centerline trace: {e}")
-        traceback.print_exc()
-        return None
-
-def generate_using_half_letters(path1_raw, path2_rotated, pair=""):
-    """
-    Creates an ambigram by clipping the TOP half of each character FIRST,
-    and then rotating and aligning the resulting pieces.
-    """
-    try:
-        # --- Step 1: Calculate alignment transforms from the FULL paths BEFORE clipping ---
-        bounds1 = path1_raw.bounds
-        if not bounds1: return None
-        cx1, cy1 = (bounds1[0] + bounds1[2]) / 2, (bounds1[1] + bounds1[3]) / 2
-        transform1 = Transform().translate(-cx1, -cy1)
-
-        bounds2 = path2_rotated.bounds
-        if not bounds2: return None
-        cx2, cy2 = (bounds2[0] + bounds2[2]) / 2, (bounds2[1] + bounds2[3]) / 2
-        transform2 = Transform().translate(-cx2, -cy2)
-
-        # --- Step 2: Get the top half of the original char1 ---
-        top_half_y_mid1 = (bounds1[1] + bounds1[3]) / 2
-        # CORRECTED: Clip from the midpoint to the character's bottom (higher Y-value) to get the top half.
-        clip_box1 = create_rect_path((bounds1[0] - 1, top_half_y_mid1, bounds1[2] + 1, bounds1[3] + 1))
-        top_half_pen1 = SkiaPathPen()
-        intersection((path1_raw,), (clip_box1,), top_half_pen1)
-        top_half1 = top_half_pen1.path
-
-        # --- Step 3: Get the top half of the original char2 ---
-        path2_raw_temp_pen = SkiaPathPen()
-        path2_rotated.draw(TransformPen(path2_raw_temp_pen, Transform().rotate(math.pi)))
-        path2_raw_temp = path2_raw_temp_pen.path
-        
-        bounds2_raw = path2_raw_temp.bounds
-        if not bounds2_raw: return None
-        top_half_y_mid2 = (bounds2_raw[1] + bounds2_raw[3]) / 2
-        # CORRECTED: Clip from the midpoint to the character's bottom to get the top half.
-        clip_box2 = create_rect_path((bounds2_raw[0] - 1, top_half_y_mid2, bounds2_raw[2] + 1, bounds2_raw[3] + 1))
-        top_half_pen2 = SkiaPathPen(glyph_set)
-        intersection((path2_raw_temp,), (clip_box2,), top_half_pen2)
-        top_half2 = top_half_pen2.path
-
-        # --- Step 4: Apply the pre-calculated transforms to the clipped halves ---
-        aligned_half1_pen = SkiaPathPen(glyph_set)
-        top_half1.draw(TransformPen(aligned_half1_pen, transform1))
-        aligned_half1 = aligned_half1_pen.path
-
-        rotated_half2_pen = SkiaPathPen(glyph_set)
-        top_half2.draw(TransformPen(rotated_half2_pen, Transform().rotate(math.pi)))
-        
-        aligned_half2_pen = SkiaPathPen(glyph_set)
-        rotated_half2_pen.path.draw(TransformPen(aligned_half2_pen, transform2))
-        aligned_half2 = aligned_half2_pen.path
-
-        # --- Step 5: Union the two perfectly aligned halves ---
-        merged_halves_pen = SkiaPathPen(glyph_set)
-        union((aligned_half1, aligned_half2), merged_halves_pen)
-        merged_halves_path = merged_halves_pen.path
-        if not merged_halves_path or not merged_halves_path.bounds: return None
-
-        # --- Step 6: Apply the vector outline logic ---
-        bounds = merged_halves_path.bounds
-        cx, cy = (bounds[0] + bounds[2]) / 2, (bounds[1] + bounds[3]) / 2
-        scale_factor = 0.88
-        
-        scale_down_transform = Transform().translate(-cx, -cy).scale(scale_factor).translate(cx, cy)
-        scaled_down_pen = SkiaPathPen(glyph_set)
-        merged_halves_path.draw(TransformPen(scaled_down_pen, scale_down_transform))
-        
-        outline_pen = SkiaPathPen(glyph_set)
-        xor((merged_halves_path,), (scaled_down_pen.path,), outline_pen)
-        
-        if not outline_pen.path or not outline_pen.path.bounds: return None
-        return outline_pen.path
-
-    except Exception as e:
-        print(f"  -> ERROR in half_letters strategy: {e}\n{traceback.format_exc()}")
-        return None
-
-def generate_ambigram_svg(font1, font2, pair, output_dir, strategy_func, uniform_glyphs=False, alignment_func=align_using_centroid):
-    """Generates an ambigram SVG using a specified strategy function."""
-    if len(pair) != 2: return
-        
-    char1, char2 = pair[0], pair[1]
-    
-    align_name = alignment_func.__name__.replace('align_using_', '')
-    strategy_name = strategy_func.__name__.replace('align_using_', '').replace('generate_using_', '')
-
-    output_folder_name = f"generated_glyphs_{strategy_name}"
-    if strategy_func == generate_using_outline: # Only add alignment name for relevant strategies
-        output_folder_name += f"_{align_name}"
-
-    strategy_output_dir = os.path.join(output_dir, output_folder_name)    
-    if not os.path.exists(strategy_output_dir):
-        os.makedirs(strategy_output_dir)
-        
-    output_filename = os.path.join(strategy_output_dir, f"{pair}.svg")
-
-    glyph_set1 = font1.getGlyphSet()
-    glyph_set2 = font2.getGlyphSet()
-    glyph_name1 = font1.getBestCmap().get(ord(char1))
-    glyph_name2 = font2.getBestCmap().get(ord(char2))
-
-    if not glyph_name1 or not glyph_name2: return
-
-    # --- Path Extraction ---
-    pen1_raw = SkiaPathPen(glyph_set1)
-    glyph_set1[glyph_name1].draw(pen1_raw)
-    path1_raw = pen1_raw.path
-
-    pen2_raw = SkiaPathPen(glyph_set2)
-    glyph_set2[glyph_name2].draw(pen2_raw)
-    path2_raw = pen2_raw.path
-
-    # --- FIX: Conditional Uniform Scaling ---
-    if uniform_glyphs:
-        print("  -> Applying uniform scaling to source glyphs.")
-        TARGET_HEIGHT = 1000.0  # Use float for precision, UPM is a good standard
-
-        # Scale path 1 to target height
-        bounds1 = path1_raw.bounds
-        if bounds1:
-            height1 = bounds1[3] - bounds1[1]
-            if height1 > 0:
-                scale_factor1 = TARGET_HEIGHT / height1
-                transform1 = Transform().scale(scale_factor1)
-                scaled_pen1 = SkiaPathPen()
-                path1_raw.draw(TransformPen(scaled_pen1, transform1))
-                path1_raw = scaled_pen1.path
-
-        # Scale path 2 to target height
-        bounds2 = path2_raw.bounds
-        if bounds2:
-            height2 = bounds2[3] - bounds2[1]
-            if height2 > 0:
-                scale_factor2 = TARGET_HEIGHT / height2
-                transform2 = Transform().scale(scale_factor2)
-                scaled_pen2 = SkiaPathPen()
-                path2_raw.draw(TransformPen(scaled_pen2, transform2))
-                path2_raw = scaled_pen2.path
-    
-    # --- Rotate Path 2 (after potential scaling) ---
-    pen2_rotated = SkiaPathPen(glyph_set2)
-    if args.noambi:
-        path2_rotated = path2_raw
-    else:
-        path2_raw.draw(TransformPen(pen2_rotated, Transform().rotate(math.pi)))
-        path2_rotated = pen2_rotated.path
-
-    if not path1_raw.bounds or not path2_rotated.bounds: return
-
-    # --- Call Strategy with prepared paths ---
-    merged_skia_path = strategy_func(path1_raw, path2_rotated, pair, alignment_func=alignment_func)
-
-    if not merged_skia_path:
-        print(f"  -> Warning: Strategy '{strategy_name}' failed for '{pair}'. Skipping.")
-        return
-
-    bounds = merged_skia_path.bounds
-    if not bounds or (bounds[0] == 0 and bounds[1] == 0 and bounds[2] == 0 and bounds[3] == 0): return
-
-    padding = 50
-    left, top, right, bottom = bounds
-    width = right - left
-    height = bottom - top
-    
-    svg_pen = SVGPathPen(glyph_set1)
-    merged_skia_path.draw(svg_pen)
-    svg_path_data = svg_pen.getCommands()
-
-    if not svg_path_data: return
-
-    viewbox_str = f"{left - padding} {top - padding} {width + padding*2} {height + padding*2}"
-    
-    dwg = svgwrite.Drawing(output_filename, profile='tiny', viewBox=viewbox_str)
-    g = dwg.g(transform=f"translate(0, {bottom + top}) scale(1, -1)")
-    g.add(dwg.path(d=svg_path_data, fill='black'))
-    dwg.add(g)
-    dwg.save()
-    print(f"  -> Saved to {output_filename}")
-
-def create_ambigram_from_string(word1, strategy_name, output_filename, word2=None, target_width=1200, uniform_glyphs=False, alignment_func=align_using_centroid):
-    """
-    Creates a single composite ambigram image, scaled to a target width,
-    with an option for uniform glyph rendering.
-    """
-    print(f"\n--- Composing ambigram for '{word1}' / '{word2 if word2 else word1}' ---")
-    
-    align_name = alignment_func.__name__.replace('align_using_', '')
-    strategy_name = strategy_name.replace('align_using_', '').replace('generate_using_', '')
-    glyph_dir = os.path.join(".", f"generated_glyphs_{strategy_name}_{align_name}")
-    required_files = [f"{c1}{c2}.svg" for c1, c2 in zip(word1, word2)]
-    glyph_images = []
-
-    # --- CONDITIONAL RENDERING LOGIC ---
-    render_params = {}
-    if uniform_glyphs:
-        print("  -> Using uniform glyph height rendering.")
-        GLYPH_RENDER_HEIGHT = 256
-        render_params['output_height'] = GLYPH_RENDER_HEIGHT
-    else:
-        print("  -> Using variable (expressive) glyph height rendering.")
-        # render_params remains empty, so cairosvg will use the SVG's natural size
-
-    for filename in required_files:
-        filepath = os.path.join(glyph_dir, filename)
-        if not os.path.exists(filepath):
-            print(f"  -> Warning: Required glyph file not found, skipping: {filepath}")
-            continue
-        try:
-            # Use the ** operator to pass parameters to svg2png
-            png_data = svg2png(url=filepath, **render_params)
-            glyph_image = Image.open(io.BytesIO(png_data))
-            glyph_images.append(glyph_image)
-            print(f"  -> Loaded and rendered {filename}")
-        except Exception as e:
-            print(f"  -> ERROR: Could not process {filename}. Details: {e}")
-
-    if not glyph_images:
-        print("Could not render any glyphs. Aborting composition.")
-        return
-
-    # Composition logic is the same...
-    total_width = sum(img.width for img in glyph_images)
-    max_height = max(img.height for img in glyph_images)
-    composite_image = Image.new('RGBA', (total_width, max_height), (255, 255, 255, 255))
-    current_x = 0
-    for img in glyph_images:
-        # For variable-height glyphs, we align them to the baseline (bottom)
-        y_pos = max_height - img.height
-        composite_image.paste(img, (current_x, y_pos), img)
-        current_x += img.width
-
-    # Final resizing logic is also the same...
-    current_width, current_height = composite_image.size
-    aspect_ratio = float(current_height) / float(current_width)
-    target_height = int(aspect_ratio * target_width)
-
-    print(f"\nResizing final image to {target_width} x {target_height}...")
-    final_image = composite_image.resize((target_width, target_height), Image.Resampling.LANCZOS)
-
-    final_image.save(output_filename)
-    print(f"\nAmbigram saved successfully to {output_filename}")
-
-if __name__ == "__main__":
-    parser = argparse.ArgumentParser(
-        description="Generate a composite ambigram from one or two words using a specified font.",
-        formatter_class=argparse.RawTextHelpFormatter 
-    )
-    parser.add_argument(
-        "word1", 
-        type=str, 
-        help="The first word to create the ambigram from (reads forwards)."
-    )
-    parser.add_argument(
-        "word2", 
-        type=str, 
-        nargs='?', 
-        default=None, 
-        help="(Optional) The second word (reads when rotated 180 degrees).\nIf omitted, a palindromic ambigram of word1 will be created."
-    )
-    parser.add_argument(
-        "-f", "--font", 
-        type=str, 
-        default="C:\\Windows\\Fonts\\arial.ttf",
-        help="Path to the TTF font file to use.\nDefaults to Arial on Windows."
-    )
-    parser.add_argument(
-        "-f2", "--font2", 
-        type=str, 
-        default=None,
-        help="(Optional) Path to a second TTF font file for the second word/character."
-    )
-    parser.add_argument(
-        "-s", "--strategy",
-        type=str,
-        default="outline",
-        choices=['outline', 'centerline_trace', 'half_letters'],
-        help="The generation strategy to use. 'outline' is a style that can be combined with different alignments. Others are standalone."
-    )
-    parser.add_argument(
-        "-a", "--alignment",
-        type=str,
-        default="centroid",
-        choices=['centroid', 'principal_axis', 'iterative_registration'],
-        help="The alignment method to use for strategies that support it (e.g., 'outline')."
-    )
-    parser.add_argument("-w", "--width", type=int, default=1200, help="The final width of the output PNG image in pixels. Defaults to 1200.")
-    parser.add_argument("--uniform-glyphs", action='store_true', help="If included, renders all glyphs at a uniform height before composition.")
-    parser.add_argument("--noambi", action='store_true', help="Only run the font strategies - do not ambigrammatize. Equivalent to passing word1 in reverse, negating the ambigram effect.")
-     
-    args = parser.parse_args()
-
-    INPUT_WORD = args.word1
-    INPUT_WORD2 = args.word2
-    FONT1_FILE_PATH = args.font
-    FONT2_FILE_PATH = args.font2
-    print(f'DEBUG: FONT1_FILE_PATH {FONT1_FILE_PATH}')
-    print(f'DEBUG: FONT2_FILE_PATH {FONT2_FILE_PATH}')
-    TARGET_WIDTH = args.width
-    UNIFORM_GLYPHS = args.uniform_glyphs
-
-    strategy_map = {
-        'centroid': align_using_centroid,
-        'principal_axis': align_using_principal_axis,
-        'outline': generate_using_outline,
-        'centerline_trace': generate_using_centerline_trace,
-        'half_letters': generate_using_half_letters,
-        'iterative_registration': align_using_iterative_registration
-    }
-    STRATEGY_TO_USE = strategy_map[args.strategy]
-
-    alignment_map = {
-        'centroid': align_using_centroid,
-        'principal_axis': align_using_principal_axis,
-        'iterative_registration': align_using_iterative_registration,
-    }
-    ALIGNMENT_TO_USE = alignment_map[args.alignment]
-
-    if INPUT_WORD2 and len(INPUT_WORD) != len(INPUT_WORD2):
-        print(f"ERROR: Input words '{INPUT_WORD}' and '{INPUT_WORD2}' must be the same length.")
-        exit()
-
-    if not os.path.exists(FONT1_FILE_PATH):
-        print(f"ERROR: Font file not found at '{FONT1_FILE_PATH}'")
-        exit()
-    
-    strategy_name = STRATEGY_TO_USE.__name__.replace('generate_using_', '')
-    print(f"--- Using strategy: {strategy_name} ---")
-
-    INPUT_WORD2 = INPUT_WORD2[::-1] if INPUT_WORD2 else INPUT_WORD[::-1]
-    if args.noambi:
-        INPUT_WORD2 = INPUT_WORD2[::-1]
-
-    pairs_to_generate = list(set([c1 + c2 for c1, c2 in zip(INPUT_WORD, INPUT_WORD2)]))
-    
-    print(f"Required pairs to generate: {pairs_to_generate}")
-
-    try:
-        font1 = TTFont(FONT1_FILE_PATH)
-        print(f"DEBUG: {font1['head']}")
-    except Exception as e:
-        print(f"CRITICAL ERROR: Could not load font1. Aborting. Details: {e}")
-        exit()
-    try:
-        font2 = TTFont(FONT2_FILE_PATH) if FONT2_FILE_PATH and os.path.exists(FONT2_FILE_PATH) else font1
-        print(f"DEBUG: {font2['head']}")
-    except Exception as e:
-        print(f"WARNING: Could not load font2. Falling back to font1. Details: {e}")
-
-    for pair in pairs_to_generate:
-        print(f"\n- Generating glyph for pair: '{pair}'")
-        generate_ambigram_svg(font1, font2, pair, ".", STRATEGY_TO_USE, alignment_func=ALIGNMENT_TO_USE, uniform_glyphs=UNIFORM_GLYPHS)
-
-    output_filename = f"{INPUT_WORD}{'-' + (INPUT_WORD2 if args.noambi else INPUT_WORD2[::-1] if INPUT_WORD2 else '')}_{os.path.basename(FONT1_FILE_PATH)}{'_uni' if UNIFORM_GLYPHS else ''}{'-' + os.path.basename(FONT2_FILE_PATH) if FONT2_FILE_PATH and font1 != font2 else ''}_{'no' if args.noambi else ''}ambigram.png"
-<<<<<<< HEAD
-    create_ambigram_from_string(INPUT_WORD, strategy_name, output_filename, word2=INPUT_WORD2, target_width=TARGET_WIDTH, uniform_glyphs=UNIFORM_GLYPHS)
-=======
-    create_ambigram_from_string(INPUT_WORD, strategy_name, output_filename, word2=INPUT_WORD2, target_width=TARGET_WIDTH, uniform_glyphs=UNIFORM_GLYPHS, alignment_func=ALIGNMENT_TO_USE)
->>>>>>> c7e959cd
+# fambigen.py 
+#
+# This script generates ambigram glyphs from character pairs (taken from a specified TTF i
+# or WOFF) using various strategies and can compose them into a single image based on 
+# input words.
+
+import svgwrite
+import math
+import os
+import io
+import numpy as np
+import traceback
+import string
+import argparse
+from PIL import Image, ImageDraw
+from skimage.morphology import skeletonize, binary_opening, binary_closing, binary_dilation
+from skimage.measure import find_contours, approximate_polygon
+from fontTools.ttLib import TTFont
+from fontTools.pens.basePen import BasePen
+from fontTools.pens.svgPathPen import SVGPathPen
+from fontTools.pens.transformPen import TransformPen
+from fontPens.flattenPen import FlattenPen
+from fontTools.misc.transform import Transform
+from pathops import Path as SkiaPath, union, difference, xor, intersection
+from scipy.ndimage import rotate
+from cairosvg import svg2png
+
+import faulthandler
+
+# --- Pen for Path Extraction ---
+
+class SkiaPathPen(BasePen):
+    """A pen to convert glyph outlines into a skia-pathops Path object."""
+    def __init__(self, glyphSet=None):
+        super().__init__(glyphSet)
+        self.path = SkiaPath()
+
+    def _moveTo(self, p):
+        self.path.moveTo(p[0], p[1])
+
+    def _lineTo(self, p):
+        self.path.lineTo(p[0], p[1])
+
+    def _curveToOne(self, p1, p2, p3):
+        self.path.cubicTo(p1[0], p1[1], p2[0], p2[1], p3[0], p3[1])
+
+    def _qCurveToOne(self, p1, p2):
+        self.path.quadTo(p1[0], p1[1], p2[0], p2[1])
+
+    def _closePath(self):
+        self.path.close()
+
+def create_rect_path(bounds_tuple):
+    """Creates a rectangular SkiaPath from a (left, top, right, bottom) tuple."""
+    left, top, right, bottom = bounds_tuple
+    rect_path = SkiaPath()
+    rect_path.moveTo(left, top)
+    rect_path.lineTo(right, top)
+    rect_path.lineTo(right, bottom)
+    rect_path.lineTo(left, bottom)
+    rect_path.close()
+    return rect_path
+
+def align_using_centroid(path1_raw, path2_rotated, pair=""):
+    """Aligns two paths by their geometric centroids and returns the union."""
+    print("  -> Using Centroid Alignment")
+    
+    bounds1 = path1_raw.bounds
+    bounds2 = path2_rotated.bounds
+    if not bounds1 or not bounds2: return None
+        
+    cx1 = (bounds1[0] + bounds1[2]) / 2
+    cy1 = (bounds1[1] + bounds1[3]) / 2
+    cx2 = (bounds2[0] + bounds2[2]) / 2
+    cy2 = (bounds2[1] + bounds2[3]) / 2
+
+    transform1 = Transform().translate(-cx1, -cy1)
+    transform2 = Transform().translate(-cx2, -cy2)
+
+    pen1_aligned = SkiaPathPen()
+    pen2_aligned = SkiaPathPen()
+    path1_raw.draw(TransformPen(pen1_aligned, transform1))
+    path2_rotated.draw(TransformPen(pen2_aligned, transform2))
+    
+    result_pen = SkiaPathPen()
+    union([pen1_aligned.path, pen2_aligned.path], result_pen)
+    return result_pen.path
+
+def align_using_principal_axis(path1_raw, path2_rotated, pair=""):
+    """Aligns two paths by their principal axes and returns the union."""
+    print("  -> Using Principal Axis Alignment")
+
+    def get_axis_transform_from_path(path):
+        points = [p for verb, pts in path for p in pts]
+        if len(points) < 2: return Transform()
+        
+        bounds = path.bounds
+        if not bounds: return Transform()
+        cx = (bounds[0] + bounds[2]) / 2
+        cy = (bounds[1] + bounds[3]) / 2
+
+        coords = np.array(points)
+        pca_center = np.mean(coords, axis=0) 
+        cov = np.cov(coords - pca_center, rowvar=False)
+        _, eigenvectors = np.linalg.eigh(cov)
+        principal_axis = eigenvectors[:, -1]
+        angle = np.arctan2(principal_axis[1], principal_axis[0])
+        
+        return Transform().translate(-cx, -cy).rotate(-angle)
+
+    try:
+        transform1 = get_axis_transform_from_path(path1_raw)
+        transform2 = get_axis_transform_from_path(path2_rotated)
+
+        pen1_aligned = SkiaPathPen()
+        pen2_aligned = SkiaPathPen()
+        path1_raw.draw(TransformPen(pen1_aligned, transform1))
+        path2_rotated.draw(TransformPen(pen2_aligned, transform2))
+        
+        result_pen = SkiaPathPen()
+        union([pen1_aligned.path, pen2_aligned.path], result_pen)
+        return result_pen.path
+    except (np.linalg.LinAlgError, ValueError):
+        print("  -> Warning: Could not compute principal axis. Falling back to centroid.")
+        return align_using_centroid(path1_raw, path2_rotated, glyph_set)
+
+def calculate_path_area(path, canvas_size=256):
+    """Calculates the approximate area of a SkiaPath by rasterizing and filling it."""
+    if not path or not path.bounds:
+        return 0
+    
+    bounds = path.bounds
+    # Prevent division by zero for paths with no width or height
+    path_width = bounds[2] - bounds[0]
+    path_height = bounds[3] - bounds[1]
+    if path_width <= 0 or path_height <= 0:
+        return 0
+
+    # Scale the path to fit within the canvas for consistent area measurement
+    padding = canvas_size * 0.05 # 5% padding
+    usable_size = canvas_size - 2 * padding
+    scale = usable_size / max(path_width, path_height)
+    transform = Transform().translate(-bounds[0], -bounds[1]).translate(padding, padding).scale(scale)
+    
+    render_pen = SkiaPathPen()
+    path.draw(TransformPen(render_pen, transform))
+    
+    img = Image.new("1", (canvas_size, canvas_size), 0)
+    draw = ImageDraw.Draw(img)
+    
+    # Use the existing contour-building logic to draw a filled polygon
+    contours, current_contour = [], []
+    for verb, pts in render_pen.path:
+        if verb == "moveTo":
+            if current_contour: contours.append(current_contour)
+            current_contour = list(pts)
+        else:
+            current_contour.extend(pts)
+    if current_contour: contours.append(current_contour)
+
+    for contour in contours:
+        flat_contour = [coord for point in contour for coord in point]
+        if len(flat_contour) >= 6: # Need at least 3 points for a polygon
+             draw.polygon(flat_contour, fill=1)
+
+    # The "area" is the sum of all white pixels
+    return np.sum(np.array(img))
+
+def align_using_iterative_registration(path1_raw, path2_rotated, pair=""):
+    """
+    Aligns two paths by iteratively searching for the translation that
+    maximizes the area of their intersection, then returns their union.
+    """
+    print("  -> Using Iterative Shape Registration")
+
+    # 1. Get initial bounds and check for validity
+    bounds1 = path1_raw.bounds
+    bounds2 = path2_rotated.bounds
+    if not bounds1 or not bounds2: return None
+        
+    # 2. Set up the reference path (path1) centered at the origin
+    cx1, cy1 = (bounds1[0] + bounds1[2]) / 2, (bounds1[1] + bounds1[3]) / 2
+    center_transform1 = Transform().translate(-cx1, -cy1)
+    pen1_centered = SkiaPathPen()
+    path1_raw.draw(TransformPen(pen1_centered, center_transform1))
+    path1_centered = pen1_centered.path
+
+    # 3. Perform an iterative search to find the best alignment for path2
+    best_overlap = -1.0
+    best_transform_for_path2 = None
+    cx2, cy2 = (bounds2[0] + bounds2[2]) / 2, (bounds2[1] + bounds2[3]) / 2
+
+    # Define search parameters based on the glyph's size for robustness.
+    max_dim = max(bounds1[2] - bounds1[0], bounds1[3] - bounds1[1], bounds2[2] - bounds2[0], bounds2[3] - bounds2[1])
+    search_range = int(max_dim * 0.1)
+    num_steps_in_radius = 20 
+    step = max(2, int(search_range / num_steps_in_radius))
+
+    print(f"  -> Searching in a {search_range*2}x{search_range*2} unit area with a step of {step}...")
+    for dx in range(-search_range, search_range + 1, step):
+        for dy in range(-search_range, search_range + 1, step):
+            # The current transform for path2 is:
+            # 1. Move its original centroid to the origin (like path1)
+            # 2. Apply the iterative offset (dx, dy) to search for a better fit
+            current_transform = Transform().translate(-cx2 + dx, -cy2 + dy)
+            
+            path2_temp_pen = SkiaPathPen()
+            path2_rotated.draw(TransformPen(path2_temp_pen, current_transform))
+            path2_transformed = path2_temp_pen.path
+
+            # Calculate the area of the intersection
+            intersection_pen = SkiaPathPen()
+            intersection((path1_centered,), (path2_transformed,), intersection_pen)
+            overlap_area = calculate_path_area(intersection_pen.path)
+
+            # If this is the best overlap so far, store it
+            if overlap_area > best_overlap:
+                best_overlap = overlap_area
+                best_transform_for_path2 = current_transform
+    
+    # If no overlap was ever found, fall back to the simple centroid method
+    if best_transform_for_path2 is None:
+        print("  -> Warning: Iterative registration failed to find an overlap. Falling back to centroid.")
+        return align_using_centroid(path1_raw, path2_rotated, pair)
+
+    print(f"  -> Best overlap found with score: {best_overlap:.2f}")
+
+    # 4. Apply the best found transform to path2
+    pen2_final_aligned = SkiaPathPen()
+    path2_rotated.draw(TransformPen(pen2_final_aligned, best_transform_for_path2))
+
+    # 5. Union the centered path1 and the optimally aligned path2
+    result_pen = SkiaPathPen()
+    union([path1_centered, pen2_final_aligned.path], result_pen)
+    return result_pen.path
+
+def get_vector_skeleton(char, font):
+    """
+    Takes a single character and returns a clean, simplified, vector-based skeleton path.
+    """
+    glyph_name = font.getBestCmap().get(ord(char))
+    if not glyph_name:
+        return None
+    
+    char_pen = SkiaPathPen()
+    glyph_set[glyph_name].draw(char_pen)
+    char_path = char_pen.path
+    if not char_path.bounds:
+        return None
+
+    img_size = 256
+    padding = 20
+    bounds = char_path.bounds
+    transform = Transform().translate(padding, padding).scale((img_size - 2 * padding) / max(bounds[2] - bounds[0], bounds[3] - bounds[1])).translate(-bounds[0], -bounds[1])
+    
+    render_pen = SkiaPathPen()
+    char_path.draw(TransformPen(render_pen, transform))
+
+    img = Image.new("1", (img_size, img_size), 0)
+    draw = ImageDraw.Draw(img)
+
+    contours, current_contour = [], []
+    for verb, pts in render_pen.path:
+        if verb == "moveTo":
+            if current_contour: contours.append(current_contour)
+            current_contour = list(pts)
+        else:
+            current_contour.extend(pts)
+    if current_contour: contours.append(current_contour)
+
+    for contour in contours:
+        flat_contour = [coord for point in contour for coord in point]
+        if len(flat_contour) >= 6:
+             draw.polygon(flat_contour, fill=1)
+    
+    pixel_skeleton = skeletonize(np.array(img).astype(np.uint8), method='lee')
+
+    skeleton_contours = find_contours(pixel_skeleton, 0.5)
+    if not skeleton_contours:
+        return None
+        
+    simplified_skeleton_points = []
+    for contour in skeleton_contours:
+        simplified_contour = approximate_polygon(contour, tolerance=1.5)
+        simplified_skeleton_points.extend(simplified_contour[:-1])
+    
+    if not simplified_skeleton_points:
+        return None
+
+    skeleton_pen = SkiaPathPen()
+    inverse_transform = transform.inverse()
+    
+    for contour in skeleton_contours:
+        y, x = contour[0]
+        px, py = inverse_transform.transformPoint((x,y))
+        skeleton_pen.moveTo((px,py))
+        for y, x in contour[1:]:
+            px, py = inverse_transform.transformPoint((x,y))
+            skeleton_pen.lineTo((px,py))
+
+    return skeleton_pen.path
+
+
+def rasterize_path(draw_context, path_to_draw, line_width=2):
+    """helper to draw a complex SkiaPath onto a Pillow ImageDraw context."""
+    if not path_to_draw or not path_to_draw.bounds:
+        return
+
+    # This contour-building logic is the most stable method we've found.
+    contours = []
+    current_contour = []
+    for verb, pts in path_to_draw:
+        if verb == "moveTo":
+            if current_contour: contours.append(current_contour)
+            current_contour = list(pts)
+        elif verb == "closePath":
+            if current_contour:
+                contours.append(current_contour)
+            current_contour = []
+        else: # lineTo, quadTo, cubicTo all add points
+            current_contour.extend(pts)
+    if current_contour:
+        contours.append(current_contour)
+
+    for contour in contours:
+        if len(contour) > 1:
+            flat_line = [coord for point in contour for coord in point]
+            draw_context.line(flat_line, fill=1, width=line_width)
+
+def generate_using_outline(path1_raw, path2_rotated, pair="", alignment_func=align_using_centroid):
+    """
+    Creates an outline glyph.
+    """
+    try:
+        print(f"  -> Using '{alignment_func.__name__}' for alignment.")
+        base_merged_path = alignment_func(path1_raw, path2_rotated, pair)
+
+        if not base_merged_path or not base_merged_path.bounds:
+            return None
+
+        bounds = base_merged_path.bounds
+        cx = (bounds[0] + bounds[2]) / 2
+        cy = (bounds[1] + bounds[3]) / 2
+
+        scale_factor = 0.88
+        
+        scale_down_transform = Transform().translate(-cx, -cy).scale(scale_factor).translate(cx, cy)
+
+        scaled_down_pen = SkiaPathPen()
+        base_merged_path.draw(TransformPen(scaled_down_pen, scale_down_transform))
+        scaled_down_path = scaled_down_pen.path
+
+        outline_pen = SkiaPathPen()
+        xor((base_merged_path,), (scaled_down_path,), outline_pen)
+        outline_path = outline_pen.path
+        
+        if not outline_path or not outline_path.bounds:
+            return None
+
+        return outline_path
+
+    except Exception as e:
+        print(f"  -> ERROR in outline strategy: {e}")
+        traceback.print_exc()
+        return None
+        
+
+def generate_using_centerline_trace(path1_raw, path2_rotated, pair=""):
+    """
+    Creates an ambigram by skeletonizing each character, aligning them by their
+    centroids, rasterizing them, and then stroking the result.
+    """
+    try:
+        font = glyph_set.font
+        char1, char2 = pair[0], pair[1]
+
+        skeleton1 = get_vector_skeleton(char1, font, glyph_set)
+        skeleton2 = get_vector_skeleton(char2, font, glyph_set)
+        if not skeleton1 or not skeleton2: return None
+
+        pen2_rotated = SkiaPathPen()
+        skeleton2.draw(TransformPen(pen2_rotated, Transform().rotate(math.pi)))
+        skeleton2_rotated = pen2_rotated.path
+
+        bounds1 = skeleton1.bounds
+        cx1 = (bounds1[0] + bounds1[2]) / 2
+        cy1 = (bounds1[1] + bounds1[3]) / 2
+        transform1 = Transform().translate(-cx1, -cy1)
+        
+        pen1_aligned = SkiaPathPen()
+        skeleton1.draw(TransformPen(pen1_aligned, transform1))
+        aligned_path1 = pen1_aligned.path
+
+        bounds2 = skeleton2_rotated.bounds
+        cx2 = (bounds2[0] + bounds2[2]) / 2
+        cy2 = (bounds2[1] + bounds2[3]) / 2
+        transform2 = Transform().translate(-cx2, -cy2)
+
+        pen2_aligned = SkiaPathPen()
+        skeleton2_rotated.draw(TransformPen(pen2_aligned, transform2))
+        aligned_path2 = pen2_aligned.path
+
+        union_pen = SkiaPathPen()
+        union((aligned_path1, aligned_path2), union_pen)
+        combined_path = union_pen.path
+        if not combined_path or not combined_path.bounds: return None
+
+        img_size = 256
+        padding = 20
+        bounds = combined_path.bounds
+        transform_to_image = Transform().translate(padding, padding).scale((img_size - 2 * padding) / max(bounds[2] - bounds[0], bounds[3] - bounds[1])).translate(-bounds[0], -bounds[1])
+
+        img = Image.new("1", (img_size, img_size), 0)
+        draw = ImageDraw.Draw(img)
+
+        for path in [aligned_path1, aligned_path2]:
+            render_pen = SkiaPathPen(glyph_set)
+            path.draw(TransformPen(render_pen, transform_to_image))
+            rasterize_path(draw, render_pen.path, line_width=2)
+            
+        max_dim = max(bounds[2] - bounds[0], bounds[3] - bounds[1])
+        scale = (img_size - 2 * padding) / max_dim if max_dim > 0 else 1
+        pen_size = int(max(3, 10 * scale))
+        pen_thickness = int(max(1, 3 * scale)) # Control thickness here
+
+        chisel_kernel = np.zeros((pen_size, pen_size), dtype=np.uint8)
+        
+        center = pen_size // 2
+        p_thick_half = pen_thickness // 2
+        chisel_kernel[:, center - p_thick_half : center + p_thick_half + 1] = 1
+        chisel_kernel = rotate(chisel_kernel, -45, reshape=False, order=0)        
+        
+        final_bitmap = binary_dilation(np.array(img), footprint=chisel_kernel)
+        
+        found_contours = find_contours(final_bitmap.astype(np.uint8), level=0.5)
+        if not found_contours: return None
+
+        main_contour = max(found_contours, key=len)
+        hole_contours = [c for c in found_contours if c is not main_contour and len(c) > 20]
+        
+        final_path_pen = SkiaPathPen(glyph_set)
+        inverse_transform = transform_to_image.inverse()
+        
+        y, x = main_contour[0]
+        px, py = inverse_transform.transformPoint((x, y))
+        final_path_pen.moveTo((px, py))
+        for y, x in main_contour[1:]:
+            px, py = inverse_transform.transformPoint((x, y))
+            final_path_pen.lineTo((px, py))
+        final_path_pen.closePath()
+
+        for hole in hole_contours:
+            reversed_hole = hole[::-1]
+            y, x = reversed_hole[0]
+            px, py = inverse_transform.transformPoint((x, y))
+            final_path_pen.moveTo((px, py))
+            for y, x in reversed_hole[1:]:
+                px, py = inverse_transform.transformPoint((x, y))
+                final_path_pen.lineTo((px, py))
+            final_path_pen.closePath()
+
+        return final_path_pen.path
+
+    except Exception as e:
+        print(f"  -> ERROR in centerline trace: {e}")
+        traceback.print_exc()
+        return None
+
+def generate_using_half_letters(path1_raw, path2_rotated, pair=""):
+    """
+    Creates an ambigram by clipping the TOP half of each character FIRST,
+    and then rotating and aligning the resulting pieces.
+    """
+    try:
+        # --- Step 1: Calculate alignment transforms from the FULL paths BEFORE clipping ---
+        bounds1 = path1_raw.bounds
+        if not bounds1: return None
+        cx1, cy1 = (bounds1[0] + bounds1[2]) / 2, (bounds1[1] + bounds1[3]) / 2
+        transform1 = Transform().translate(-cx1, -cy1)
+
+        bounds2 = path2_rotated.bounds
+        if not bounds2: return None
+        cx2, cy2 = (bounds2[0] + bounds2[2]) / 2, (bounds2[1] + bounds2[3]) / 2
+        transform2 = Transform().translate(-cx2, -cy2)
+
+        # --- Step 2: Get the top half of the original char1 ---
+        top_half_y_mid1 = (bounds1[1] + bounds1[3]) / 2
+        # CORRECTED: Clip from the midpoint to the character's bottom (higher Y-value) to get the top half.
+        clip_box1 = create_rect_path((bounds1[0] - 1, top_half_y_mid1, bounds1[2] + 1, bounds1[3] + 1))
+        top_half_pen1 = SkiaPathPen()
+        intersection((path1_raw,), (clip_box1,), top_half_pen1)
+        top_half1 = top_half_pen1.path
+
+        # --- Step 3: Get the top half of the original char2 ---
+        path2_raw_temp_pen = SkiaPathPen()
+        path2_rotated.draw(TransformPen(path2_raw_temp_pen, Transform().rotate(math.pi)))
+        path2_raw_temp = path2_raw_temp_pen.path
+        
+        bounds2_raw = path2_raw_temp.bounds
+        if not bounds2_raw: return None
+        top_half_y_mid2 = (bounds2_raw[1] + bounds2_raw[3]) / 2
+        # CORRECTED: Clip from the midpoint to the character's bottom to get the top half.
+        clip_box2 = create_rect_path((bounds2_raw[0] - 1, top_half_y_mid2, bounds2_raw[2] + 1, bounds2_raw[3] + 1))
+        top_half_pen2 = SkiaPathPen(glyph_set)
+        intersection((path2_raw_temp,), (clip_box2,), top_half_pen2)
+        top_half2 = top_half_pen2.path
+
+        # --- Step 4: Apply the pre-calculated transforms to the clipped halves ---
+        aligned_half1_pen = SkiaPathPen(glyph_set)
+        top_half1.draw(TransformPen(aligned_half1_pen, transform1))
+        aligned_half1 = aligned_half1_pen.path
+
+        rotated_half2_pen = SkiaPathPen(glyph_set)
+        top_half2.draw(TransformPen(rotated_half2_pen, Transform().rotate(math.pi)))
+        
+        aligned_half2_pen = SkiaPathPen(glyph_set)
+        rotated_half2_pen.path.draw(TransformPen(aligned_half2_pen, transform2))
+        aligned_half2 = aligned_half2_pen.path
+
+        # --- Step 5: Union the two perfectly aligned halves ---
+        merged_halves_pen = SkiaPathPen(glyph_set)
+        union((aligned_half1, aligned_half2), merged_halves_pen)
+        merged_halves_path = merged_halves_pen.path
+        if not merged_halves_path or not merged_halves_path.bounds: return None
+
+        # --- Step 6: Apply the vector outline logic ---
+        bounds = merged_halves_path.bounds
+        cx, cy = (bounds[0] + bounds[2]) / 2, (bounds[1] + bounds[3]) / 2
+        scale_factor = 0.88
+        
+        scale_down_transform = Transform().translate(-cx, -cy).scale(scale_factor).translate(cx, cy)
+        scaled_down_pen = SkiaPathPen(glyph_set)
+        merged_halves_path.draw(TransformPen(scaled_down_pen, scale_down_transform))
+        
+        outline_pen = SkiaPathPen(glyph_set)
+        xor((merged_halves_path,), (scaled_down_pen.path,), outline_pen)
+        
+        if not outline_pen.path or not outline_pen.path.bounds: return None
+        return outline_pen.path
+
+    except Exception as e:
+        print(f"  -> ERROR in half_letters strategy: {e}\n{traceback.format_exc()}")
+        return None
+
+def generate_ambigram_svg(font1, font2, pair, output_dir, strategy_func, uniform_glyphs=False, alignment_func=align_using_centroid):
+    """Generates an ambigram SVG using a specified strategy function."""
+    if len(pair) != 2: return
+        
+    char1, char2 = pair[0], pair[1]
+    
+    align_name = alignment_func.__name__.replace('align_using_', '')
+    strategy_name = strategy_func.__name__.replace('align_using_', '').replace('generate_using_', '')
+
+    output_folder_name = f"generated_glyphs_{strategy_name}"
+    if strategy_func == generate_using_outline: # Only add alignment name for relevant strategies
+        output_folder_name += f"_{align_name}"
+
+    strategy_output_dir = os.path.join(output_dir, output_folder_name)    
+    if not os.path.exists(strategy_output_dir):
+        os.makedirs(strategy_output_dir)
+        
+    output_filename = os.path.join(strategy_output_dir, f"{pair}.svg")
+
+    glyph_set1 = font1.getGlyphSet()
+    glyph_set2 = font2.getGlyphSet()
+    glyph_name1 = font1.getBestCmap().get(ord(char1))
+    glyph_name2 = font2.getBestCmap().get(ord(char2))
+
+    if not glyph_name1 or not glyph_name2: return
+
+    # --- Path Extraction ---
+    pen1_raw = SkiaPathPen(glyph_set1)
+    glyph_set1[glyph_name1].draw(pen1_raw)
+    path1_raw = pen1_raw.path
+
+    pen2_raw = SkiaPathPen(glyph_set2)
+    glyph_set2[glyph_name2].draw(pen2_raw)
+    path2_raw = pen2_raw.path
+
+    # --- FIX: Conditional Uniform Scaling ---
+    if uniform_glyphs:
+        print("  -> Applying uniform scaling to source glyphs.")
+        TARGET_HEIGHT = 1000.0  # Use float for precision, UPM is a good standard
+
+        # Scale path 1 to target height
+        bounds1 = path1_raw.bounds
+        if bounds1:
+            height1 = bounds1[3] - bounds1[1]
+            if height1 > 0:
+                scale_factor1 = TARGET_HEIGHT / height1
+                transform1 = Transform().scale(scale_factor1)
+                scaled_pen1 = SkiaPathPen()
+                path1_raw.draw(TransformPen(scaled_pen1, transform1))
+                path1_raw = scaled_pen1.path
+
+        # Scale path 2 to target height
+        bounds2 = path2_raw.bounds
+        if bounds2:
+            height2 = bounds2[3] - bounds2[1]
+            if height2 > 0:
+                scale_factor2 = TARGET_HEIGHT / height2
+                transform2 = Transform().scale(scale_factor2)
+                scaled_pen2 = SkiaPathPen()
+                path2_raw.draw(TransformPen(scaled_pen2, transform2))
+                path2_raw = scaled_pen2.path
+    
+    # --- Rotate Path 2 (after potential scaling) ---
+    pen2_rotated = SkiaPathPen(glyph_set2)
+    if args.noambi:
+        path2_rotated = path2_raw
+    else:
+        path2_raw.draw(TransformPen(pen2_rotated, Transform().rotate(math.pi)))
+        path2_rotated = pen2_rotated.path
+
+    if not path1_raw.bounds or not path2_rotated.bounds: return
+
+    # --- Call Strategy with prepared paths ---
+    merged_skia_path = strategy_func(path1_raw, path2_rotated, pair, alignment_func=alignment_func)
+
+    if not merged_skia_path:
+        print(f"  -> Warning: Strategy '{strategy_name}' failed for '{pair}'. Skipping.")
+        return
+
+    bounds = merged_skia_path.bounds
+    if not bounds or (bounds[0] == 0 and bounds[1] == 0 and bounds[2] == 0 and bounds[3] == 0): return
+
+    padding = 50
+    left, top, right, bottom = bounds
+    width = right - left
+    height = bottom - top
+    
+    svg_pen = SVGPathPen(glyph_set1)
+    merged_skia_path.draw(svg_pen)
+    svg_path_data = svg_pen.getCommands()
+
+    if not svg_path_data: return
+
+    viewbox_str = f"{left - padding} {top - padding} {width + padding*2} {height + padding*2}"
+    
+    dwg = svgwrite.Drawing(output_filename, profile='tiny', viewBox=viewbox_str)
+    g = dwg.g(transform=f"translate(0, {bottom + top}) scale(1, -1)")
+    g.add(dwg.path(d=svg_path_data, fill='black'))
+    dwg.add(g)
+    dwg.save()
+    print(f"  -> Saved to {output_filename}")
+
+def create_ambigram_from_string(word1, strategy_name, output_filename, word2=None, target_width=1200, uniform_glyphs=False, alignment_func=align_using_centroid):
+    """
+    Creates a single composite ambigram image, scaled to a target width,
+    with an option for uniform glyph rendering.
+    """
+    print(f"\n--- Composing ambigram for '{word1}' / '{word2 if word2 else word1}' ---")
+    
+    align_name = alignment_func.__name__.replace('align_using_', '')
+    strategy_name = strategy_name.replace('align_using_', '').replace('generate_using_', '')
+    glyph_dir = os.path.join(".", f"generated_glyphs_{strategy_name}_{align_name}")
+    required_files = [f"{c1}{c2}.svg" for c1, c2 in zip(word1, word2)]
+    glyph_images = []
+
+    # --- CONDITIONAL RENDERING LOGIC ---
+    render_params = {}
+    if uniform_glyphs:
+        print("  -> Using uniform glyph height rendering.")
+        GLYPH_RENDER_HEIGHT = 256
+        render_params['output_height'] = GLYPH_RENDER_HEIGHT
+    else:
+        print("  -> Using variable (expressive) glyph height rendering.")
+        # render_params remains empty, so cairosvg will use the SVG's natural size
+
+    for filename in required_files:
+        filepath = os.path.join(glyph_dir, filename)
+        if not os.path.exists(filepath):
+            print(f"  -> Warning: Required glyph file not found, skipping: {filepath}")
+            continue
+        try:
+            # Use the ** operator to pass parameters to svg2png
+            png_data = svg2png(url=filepath, **render_params)
+            glyph_image = Image.open(io.BytesIO(png_data))
+            glyph_images.append(glyph_image)
+            print(f"  -> Loaded and rendered {filename}")
+        except Exception as e:
+            print(f"  -> ERROR: Could not process {filename}. Details: {e}")
+
+    if not glyph_images:
+        print("Could not render any glyphs. Aborting composition.")
+        return
+
+    # Composition logic is the same...
+    total_width = sum(img.width for img in glyph_images)
+    max_height = max(img.height for img in glyph_images)
+    composite_image = Image.new('RGBA', (total_width, max_height), (255, 255, 255, 255))
+    current_x = 0
+    for img in glyph_images:
+        # For variable-height glyphs, we align them to the baseline (bottom)
+        y_pos = max_height - img.height
+        composite_image.paste(img, (current_x, y_pos), img)
+        current_x += img.width
+
+    # Final resizing logic is also the same...
+    current_width, current_height = composite_image.size
+    aspect_ratio = float(current_height) / float(current_width)
+    target_height = int(aspect_ratio * target_width)
+
+    print(f"\nResizing final image to {target_width} x {target_height}...")
+    final_image = composite_image.resize((target_width, target_height), Image.Resampling.LANCZOS)
+
+    final_image.save(output_filename)
+    print(f"\nAmbigram saved successfully to {output_filename}")
+
+if __name__ == "__main__":
+    parser = argparse.ArgumentParser(
+        description="Generate a composite ambigram from one or two words using a specified font.",
+        formatter_class=argparse.RawTextHelpFormatter 
+    )
+    parser.add_argument(
+        "word1", 
+        type=str, 
+        help="The first word to create the ambigram from (reads forwards)."
+    )
+    parser.add_argument(
+        "word2", 
+        type=str, 
+        nargs='?', 
+        default=None, 
+        help="(Optional) The second word (reads when rotated 180 degrees).\nIf omitted, a palindromic ambigram of word1 will be created."
+    )
+    parser.add_argument(
+        "-f", "--font", 
+        type=str, 
+        default="C:\\Windows\\Fonts\\arial.ttf",
+        help="Path to the TTF font file to use.\nDefaults to Arial on Windows."
+    )
+    parser.add_argument(
+        "-f2", "--font2", 
+        type=str, 
+        default=None,
+        help="(Optional) Path to a second TTF font file for the second word/character."
+    )
+    parser.add_argument(
+        "-s", "--strategy",
+        type=str,
+        default="outline",
+        choices=['outline', 'centerline_trace', 'half_letters'],
+        help="The generation strategy to use. 'outline' is a style that can be combined with different alignments. Others are standalone."
+    )
+    parser.add_argument(
+        "-a", "--alignment",
+        type=str,
+        default="centroid",
+        choices=['centroid', 'principal_axis', 'iterative_registration'],
+        help="The alignment method to use for strategies that support it (e.g., 'outline')."
+    )
+    parser.add_argument("-w", "--width", type=int, default=1200, help="The final width of the output PNG image in pixels. Defaults to 1200.")
+    parser.add_argument("--uniform-glyphs", action='store_true', help="If included, renders all glyphs at a uniform height before composition.")
+    parser.add_argument("--noambi", action='store_true', help="Only run the font strategies - do not ambigrammatize. Equivalent to passing word1 in reverse, negating the ambigram effect.")
+     
+    args = parser.parse_args()
+
+    INPUT_WORD = args.word1
+    INPUT_WORD2 = args.word2
+    FONT1_FILE_PATH = args.font
+    FONT2_FILE_PATH = args.font2
+    print(f'DEBUG: FONT1_FILE_PATH {FONT1_FILE_PATH}')
+    print(f'DEBUG: FONT2_FILE_PATH {FONT2_FILE_PATH}')
+    TARGET_WIDTH = args.width
+    UNIFORM_GLYPHS = args.uniform_glyphs
+
+    strategy_map = {
+        'centroid': align_using_centroid,
+        'principal_axis': align_using_principal_axis,
+        'outline': generate_using_outline,
+        'centerline_trace': generate_using_centerline_trace,
+        'half_letters': generate_using_half_letters,
+        'iterative_registration': align_using_iterative_registration
+    }
+    STRATEGY_TO_USE = strategy_map[args.strategy]
+
+    alignment_map = {
+        'centroid': align_using_centroid,
+        'principal_axis': align_using_principal_axis,
+        'iterative_registration': align_using_iterative_registration,
+    }
+    ALIGNMENT_TO_USE = alignment_map[args.alignment]
+
+    if INPUT_WORD2 and len(INPUT_WORD) != len(INPUT_WORD2):
+        print(f"ERROR: Input words '{INPUT_WORD}' and '{INPUT_WORD2}' must be the same length.")
+        exit()
+
+    if not os.path.exists(FONT1_FILE_PATH):
+        print(f"ERROR: Font file not found at '{FONT1_FILE_PATH}'")
+        exit()
+    
+    strategy_name = STRATEGY_TO_USE.__name__.replace('generate_using_', '')
+    print(f"--- Using strategy: {strategy_name} ---")
+
+    INPUT_WORD2 = INPUT_WORD2[::-1] if INPUT_WORD2 else INPUT_WORD[::-1]
+    if args.noambi:
+        INPUT_WORD2 = INPUT_WORD2[::-1]
+
+    pairs_to_generate = list(set([c1 + c2 for c1, c2 in zip(INPUT_WORD, INPUT_WORD2)]))
+    
+    print(f"Required pairs to generate: {pairs_to_generate}")
+
+    try:
+        font1 = TTFont(FONT1_FILE_PATH)
+        print(f"DEBUG: {font1['head']}")
+    except Exception as e:
+        print(f"CRITICAL ERROR: Could not load font1. Aborting. Details: {e}")
+        exit()
+    try:
+        font2 = TTFont(FONT2_FILE_PATH) if FONT2_FILE_PATH and os.path.exists(FONT2_FILE_PATH) else font1
+        print(f"DEBUG: {font2['head']}")
+    except Exception as e:
+        print(f"WARNING: Could not load font2. Falling back to font1. Details: {e}")
+
+    for pair in pairs_to_generate:
+        print(f"\n- Generating glyph for pair: '{pair}'")
+        generate_ambigram_svg(font1, font2, pair, ".", STRATEGY_TO_USE, alignment_func=ALIGNMENT_TO_USE, uniform_glyphs=UNIFORM_GLYPHS)
+
+    output_filename = f"{INPUT_WORD}{'-' + (INPUT_WORD2 if args.noambi else INPUT_WORD2[::-1] if INPUT_WORD2 else '')}_{os.path.basename(FONT1_FILE_PATH)}{'_uni' if UNIFORM_GLYPHS else ''}{'-' + os.path.basename(FONT2_FILE_PATH) if FONT2_FILE_PATH and font1 != font2 else ''}_{'no' if args.noambi else ''}ambigram.png"
+    create_ambigram_from_string(INPUT_WORD, strategy_name, output_filename, word2=INPUT_WORD2, target_width=TARGET_WIDTH, uniform_glyphs=UNIFORM_GLYPHS)